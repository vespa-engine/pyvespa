--- conflicted
+++ resolved
@@ -1963,7 +1963,6 @@
         self.assertTrue(validate_services(application_package.services_to_text))
 
 
-<<<<<<< HEAD
 class TestPredicateField(unittest.TestCase):
     def setUp(self):
         self.app_package = ApplicationPackage(name="predicatetest")
@@ -2006,7 +2005,7 @@
         print()
         print(expected_result)
         self.assertEqual(self.app_package.schema.schema_to_text, expected_result)
-=======
+
 class TestRankProfileCustomSettings(unittest.TestCase):
     def test_rank_profile_with_filter_and_weakand(self):
         # Create a minimal schema with a dummy document to allow rank profile rendering.
@@ -2048,5 +2047,4 @@
         self.assertEqual(
             actual_schema,
             expected_schema,
-        )
->>>>>>> ead8fbee
+        )