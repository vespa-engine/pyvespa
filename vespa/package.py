import sys
import http.client
import json
import os
import re
import zipfile
from base64 import standard_b64encode
from datetime import datetime, timedelta
from io import BytesIO
from pathlib import Path
from time import sleep, strftime, gmtime
from typing import List, Mapping, Optional, IO

import docker
from cryptography import x509
from cryptography.hazmat.backends import default_backend
from cryptography.hazmat.primitives.asymmetric import ec
from cryptography.hazmat.primitives import hashes
from cryptography.hazmat.primitives import serialization
from jinja2 import Environment, PackageLoader, select_autoescape

from vespa.json_serialization import ToJson, FromJson
from vespa.application import Vespa


class Field(ToJson, FromJson["Field"]):
    def __init__(
        self,
        name: str,
        type: str,
        indexing: Optional[List[str]] = None,
        index: Optional[str] = None,
    ) -> None:
        """
        Object representing a Vespa document field.

        :param name: Field name.
        :param type: Field data type.
        :param indexing: Configures how to process data of a field during indexing.
        :param index: Sets index parameters. Content in fields with index are normalized and tokenized by default.
        """
        self.name = name
        self.type = type
        self.indexing = indexing
        self.index = index

    @property
    def indexing_to_text(self) -> Optional[str]:
        if self.indexing is not None:
            return " | ".join(self.indexing)

    @staticmethod
    def from_dict(mapping: Mapping) -> "Field":
        return Field(
            name=mapping["name"],
            type=mapping["type"],
            indexing=mapping.get("indexing", None),
            index=mapping.get("index", None),
        )

    @property
    def to_dict(self) -> Mapping:
        map = {"name": self.name, "type": self.type}
        if self.indexing is not None:
            map.update(indexing=self.indexing)
        if self.index is not None:
            map.update(index=self.index)
        return map

    def __eq__(self, other):
        if not isinstance(other, self.__class__):
            return False
        return (
            self.name == other.name
            and self.type == other.type
            and self.indexing == other.indexing
            and self.index == other.index
        )

    def __repr__(self):
        return "{0}({1}, {2}, {3}, {4})".format(
            self.__class__.__name__,
            repr(self.name),
            repr(self.type),
            repr(self.indexing),
            repr(self.index),
        )


class Document(ToJson, FromJson["Document"]):
    def __init__(self, fields: Optional[List[Field]] = None) -> None:
        """
        Object representing a Vespa document.

        """
        self.fields = [] if not fields else fields

    def add_fields(self, *fields: Field):
        """
        Add Fields to the document.

        :param fields: fields to be added
        :return:
        """
        self.fields.extend(fields)

    @staticmethod
    def from_dict(mapping: Mapping) -> "Document":
        return Document(fields=[FromJson.map(field) for field in mapping.get("fields")])

    @property
    def to_dict(self) -> Mapping:
        map = {"fields": [field.to_envelope for field in self.fields]}
        return map

    def __eq__(self, other):
        if not isinstance(other, self.__class__):
            return False
        return self.fields == other.fields

    def __repr__(self):
        return "{0}({1})".format(
            self.__class__.__name__, repr(self.fields) if self.fields else None
        )


class FieldSet(ToJson, FromJson["FieldSet"]):
    def __init__(self, name: str, fields: List[str]) -> None:
        """
        A fieldset groups fields together for searching.

        :param name: Name of the fieldset
        :param fields: Field names to be included in the fieldset.
        """
        self.name = name
        self.fields = fields

    @property
    def fields_to_text(self):
        if self.fields is not None:
            return ", ".join(self.fields)

    @staticmethod
    def from_dict(mapping: Mapping) -> "FieldSet":
        return FieldSet(name=mapping["name"], fields=mapping["fields"])

    @property
    def to_dict(self) -> Mapping:
        map = {"name": self.name, "fields": self.fields}
        return map

    def __eq__(self, other):
        if not isinstance(other, self.__class__):
            return False
        return self.name == other.name and self.fields == other.fields

    def __repr__(self):
        return "{0}({1}, {2})".format(
            self.__class__.__name__, repr(self.name), repr(self.fields)
        )


class RankProfile(ToJson, FromJson["RankProfile"]):
    def __init__(
        self, name: str, first_phase: str, inherits: Optional[str] = None
    ) -> None:
        """
        Define a Vespa rank profile

        :param name: Rank profile name.
        :param first_phase: First phase ranking expression.
        """
        self.name = name
        self.first_phase = first_phase
        self.inherits = inherits

    @staticmethod
    def from_dict(mapping: Mapping) -> "RankProfile":
        return RankProfile(
            name=mapping["name"],
            first_phase=mapping["first_phase"],
            inherits=mapping.get("inherits", None),
        )

    @property
    def to_dict(self) -> Mapping:
        map = {"name": self.name, "first_phase": self.first_phase}
        if self.inherits is not None:
            map.update({"inherits": self.inherits})
        return map

    def __eq__(self, other):
        if not isinstance(other, self.__class__):
            return False
        return (
            self.name == other.name
            and self.first_phase == other.first_phase
            and self.inherits == other.inherits
        )

    def __repr__(self):
        return "{0}({1}, {2}, {3})".format(
            self.__class__.__name__,
            repr(self.name),
            repr(self.first_phase),
            repr(self.inherits),
        )


class Schema(ToJson, FromJson["Schema"]):
    def __init__(
        self,
        name: str,
        document: Document,
        fieldsets: Optional[List[FieldSet]] = None,
        rank_profiles: Optional[List[RankProfile]] = None,
    ) -> None:
        """
        Create a Vespa Schema.

        :param name: Schema name.
        :param document: Vespa document associated with the Schema.
        :param fieldsets: A list of `FieldSet` associated with the Schema.
        :param rank_profiles: A list of `RankProfile` associated with the Schema.
        """
        self.name = name
        self.document = document

        self.fieldsets = {}
        if fieldsets is not None:
            self.fieldsets = {fieldset.name: fieldset for fieldset in fieldsets}

        self.rank_profiles = {}
        if rank_profiles is not None:
            self.rank_profiles = {
                rank_profile.name: rank_profile for rank_profile in rank_profiles
            }

    def add_rank_profile(self, rank_profile: RankProfile) -> None:
        """
        Add a `RankProfile` to the `Schema`.
        :param rank_profile: `RankProfile` to be added.
        :return: None.
        """
        self.rank_profiles[rank_profile.name] = rank_profile

    @staticmethod
    def from_dict(mapping: Mapping) -> "Schema":
        return Schema(
            name=mapping["name"],
            document=FromJson.map(mapping["document"]),
            fieldsets=[FromJson.map(fieldset) for fieldset in mapping["fieldsets"]],
            rank_profiles=[
                FromJson.map(rank_profile) for rank_profile in mapping["rank_profiles"]
            ],
        )

    @property
    def to_dict(self) -> Mapping:
        map = {
            "name": self.name,
            "document": self.document.to_envelope,
            "fieldsets": [
                self.fieldsets[name].to_envelope for name in self.fieldsets.keys()
            ],
            "rank_profiles": [
                self.rank_profiles[name].to_envelope
                for name in self.rank_profiles.keys()
            ],
        }
        return map

    def __eq__(self, other):
        if not isinstance(other, self.__class__):
            return False
        return (
            self.name == other.name
            and self.document == other.document
            and self.fieldsets == other.fieldsets
            and self.rank_profiles == other.rank_profiles
        )

    def __repr__(self):
        return "{0}({1}, {2}, {3}, {4})".format(
            self.__class__.__name__,
            repr(self.name),
            repr(self.document),
            repr(
                [field for field in self.fieldsets.values()] if self.fieldsets else None
            ),
            repr(
                [rank_profile for rank_profile in self.rank_profiles.values()]
                if self.rank_profiles
                else None
            ),
        )


class ApplicationPackage(ToJson, FromJson["ApplicationPackage"]):
    def __init__(self, name: str, schema: Schema) -> None:
        """
        Vespa Application Package.

        :param name: Application name.
        :param schema: Schema of the application.
        """
        self.name = name
        self.schema = schema

    @property
    def schema_to_text(self):
        env = Environment(
            loader=PackageLoader("vespa", "templates"),
            autoescape=select_autoescape(
                disabled_extensions=("txt",),
                default_for_string=True,
                default=True,
            ),
        )
        env.trim_blocks = True
        env.lstrip_blocks = True
        schema_template = env.get_template("schema.txt")
        return schema_template.render(
            schema_name=self.schema.name,
            document_name=self.schema.name,
            fields=self.schema.document.fields,
            fieldsets=self.schema.fieldsets,
            rank_profiles=self.schema.rank_profiles,
        )

    @property
    def hosts_to_text(self):
        env = Environment(
            loader=PackageLoader("vespa", "templates"),
            autoescape=select_autoescape(
                disabled_extensions=("txt",),
                default_for_string=True,
                default=True,
            ),
        )
        env.trim_blocks = True
        env.lstrip_blocks = True
        schema_template = env.get_template("hosts.xml")
        return schema_template.render()

    @property
    def services_to_text(self):
        env = Environment(
            loader=PackageLoader("vespa", "templates"),
            autoescape=select_autoescape(
                disabled_extensions=("txt",),
                default_for_string=True,
                default=True,
            ),
        )
        env.trim_blocks = True
        env.lstrip_blocks = True
        schema_template = env.get_template("services.xml")
        return schema_template.render(
            application_name=self.name,
            document_name=self.schema.name,
        )

    @staticmethod
    def from_dict(mapping: Mapping) -> "ApplicationPackage":
        schema = mapping.get("schema", None)
        if schema is not None:
            schema = FromJson.map(schema)
        return ApplicationPackage(name=mapping["name"], schema=schema)

    @property
    def to_dict(self) -> Mapping:
        map = {"name": self.name}
        if self.schema is not None:
            map.update({"schema": self.schema.to_envelope})
        return map

    def __eq__(self, other):
        if not isinstance(other, self.__class__):
            return False
        return self.name == other.name and self.schema == other.schema

    def __repr__(self):
        return "{0}({1}, {2})".format(
            self.__class__.__name__, repr(self.name), repr(self.schema)
        )


class VespaDocker(object):
    def __init__(
        self,
        output_file: IO = sys.stdout,
    ) -> None:
        """
        Manage Docker deployments.
<<<<<<< HEAD

=======
>>>>>>> e6de1e9b
        :param output_file: Output file to write output messages.
        """
        self.container = None
        self.local_port = 8080
        self.output = output_file

    def _run_vespa_engine_container(
        self,
        application_name: str,
        disk_folder: str,
        container_memory: str,
    ):
        client = docker.from_env()
        if self.container is None:
            try:
                self.container = client.containers.get(application_name)
            except docker.errors.NotFound:
                self.container = client.containers.run(
                    "vespaengine/vespa",
                    detach=True,
                    mem_limit=container_memory,
                    name=application_name,
                    hostname=application_name,
                    privileged=True,
                    volumes={disk_folder: {"bind": "/app", "mode": "rw"}},
                    ports={self.local_port: self.local_port, 19112: 19112},
                )

    def _check_configuration_server(self) -> bool:
        """
        Check if configuration server is running and ready for deployment
        :return: True if configuration server is running.
        """
        return (
            self.container is not None
            and self.container.exec_run(
                "bash -c 'curl -s --head http://localhost:19071/ApplicationStatus'"
            )
            .output.decode("utf-8")
            .split("\r\n")[0]
            == "HTTP/1.1 200 OK"
        )

    @staticmethod
    def export_application_package(
        dir_path: str, application_package: ApplicationPackage
    ) -> None:
        """
        Export application package to disk.
<<<<<<< HEAD

=======
>>>>>>> e6de1e9b
        :param dir_path: Desired application path. Directory will be created if not already exist.
        :param application_package: Application package to export.
        :return: None. Application package file will be stored on `dir_path`.
        """
        Path(os.path.join(dir_path, "application/schemas")).mkdir(
            parents=True, exist_ok=True
        )
        with open(
            os.path.join(
                dir_path,
                "application/schemas/{}.sd".format(application_package.schema.name),
            ),
            "w",
        ) as f:
            f.write(application_package.schema_to_text)
        with open(os.path.join(dir_path, "application/hosts.xml"), "w") as f:
            f.write(application_package.hosts_to_text)
        with open(os.path.join(dir_path, "application/services.xml"), "w") as f:
            f.write(application_package.services_to_text)

    def _execute_deployment(
        self,
        application_name: str,
        disk_folder: str,
        container_memory: str = "4G",
    ):

        self._run_vespa_engine_container(
            application_name=application_name,
            disk_folder=disk_folder,
            container_memory=container_memory,
        )

        while not self._check_configuration_server():
            print("Waiting for configuration server.", file=self.output)
            sleep(5)

        deployment = self.container.exec_run(
            "bash -c '/opt/vespa/bin/vespa-deploy prepare /app/application && /opt/vespa/bin/vespa-deploy activate'"
        )

        deployment_message = deployment.output.decode("utf-8").split("\n")

        if not any(re.match("Generation: [0-9]+", line) for line in deployment_message):
            raise RuntimeError(deployment_message)

        return Vespa(
            url="http://localhost",
            port=self.local_port,
            deployment_message=deployment_message,
        )

    def deploy(
        self,
        application_package: ApplicationPackage,
        disk_folder: str,
        container_memory: str = "4G",
    ) -> Vespa:
        """
        Deploy the application package into a Vespa container.
<<<<<<< HEAD

        :param application_package: ApplicationPackage to be deployed.
        :param disk_folder: Disk folder to save the required Vespa config files.
        :param container_memory: Docker container memory available to the application.

=======
        :param application_package: ApplicationPackage to be deployed.
        :param disk_folder: Disk folder to save the required Vespa config files.
        :param container_memory: Docker container memory available to the application.
>>>>>>> e6de1e9b
        :return: a Vespa connection instance.
        """

        self.export_application_package(
            dir_path=disk_folder, application_package=application_package
        )

        return self._execute_deployment(
            application_name=application_package.name,
            disk_folder=disk_folder,
            container_memory=container_memory,
        )

    def deploy_from_disk(
        self,
        application_name: str,
        disk_folder: str,
        container_memory: str = "4G",
    ) -> Vespa:
        """
        Deploy disk-based application package into a Vespa container.
<<<<<<< HEAD

        :param application_name: Name of the application.
        :param disk_folder: Disk folder to save the required Vespa config files.
        :param container_memory: Docker container memory available to the application.

=======
        :param application_name: Name of the application.
        :param disk_folder: Disk folder to save the required Vespa config files.
        :param container_memory: Docker container memory available to the application.
>>>>>>> e6de1e9b
        :return: a Vespa connection instance.
        """

        return self._execute_deployment(
            application_name=application_name,
            disk_folder=disk_folder,
            container_memory=container_memory,
        )


class VespaCloud(object):
    def __init__(
        self,
        tenant: str,
        application: str,
        key_location: Optional[str] = None,
        key_content: Optional[str] = None,
        output_file: IO = sys.stdout,
    ) -> None:
        """
        Deploy application to the Vespa Cloud (cloud.vespa.ai)

        :param tenant: Tenant name registered in the Vespa Cloud.
        :param application: Application name registered in the Vespa Cloud.
        :param key_location: Location of the private key used for signing HTTP requests to the Vespa Cloud.
        :param key_content: Content of the private key used for signing HTTP requests to the Vespa Cloud. Use only when
            key file is not available.
        :param output_file: Output file to write output messages.
        """
        self.tenant = tenant
        self.application = application
        self.api_key = self._read_private_key(key_location, key_content)
        self.api_public_key_bytes = standard_b64encode(
            self.api_key.public_key().public_bytes(
                serialization.Encoding.PEM,
                serialization.PublicFormat.SubjectPublicKeyInfo,
            )
        )
        self.data_key, self.data_certificate = self._create_certificate_pair()
        self.private_cert_file_name = "private_cert.txt"
        self.connection = http.client.HTTPSConnection(
            "api.vespa-external.aws.oath.cloud", 4443
        )
        self.output = output_file

    @staticmethod
    def _read_private_key(
        key_location: Optional[str] = None, key_content: Optional[str] = None
    ) -> ec.EllipticCurvePrivateKey:

        if key_content:
            key_content = bytes(key_content, "ascii")
        elif key_location:
            with open(key_location, "rb") as key_data:
                key_content = key_data.read()
        else:
            raise ValueError("Provide either key_content or key_location.")

        key = serialization.load_pem_private_key(key_content, None, default_backend())
        if not isinstance(key, ec.EllipticCurvePrivateKey):
            raise TypeError("Key must be an elliptic curve private key")
        return key

    def _write_private_key_and_cert(
        self, key: ec.EllipticCurvePrivateKey, cert: x509.Certificate, disk_folder: str
    ) -> None:
        cert_file = os.path.join(disk_folder, self.private_cert_file_name)
        with open(cert_file, "w+") as file:
            file.write(
                key.private_bytes(
                    serialization.Encoding.PEM,
                    serialization.PrivateFormat.TraditionalOpenSSL,
                    serialization.NoEncryption(),
                ).decode("UTF-8")
            )
            file.write(cert.public_bytes(serialization.Encoding.PEM).decode("UTF-8"))

    @staticmethod
    def _create_certificate_pair() -> (ec.EllipticCurvePrivateKey, x509.Certificate):
        key = ec.generate_private_key(ec.SECP384R1, default_backend())
        name = x509.Name([x509.NameAttribute(x509.NameOID.COMMON_NAME, u"localhost")])
        certificate = (
            x509.CertificateBuilder()
            .subject_name(name)
            .issuer_name(name)
            .serial_number(x509.random_serial_number())
            .not_valid_before(datetime.utcnow() - timedelta(minutes=1))
            .not_valid_after(datetime.utcnow() + timedelta(days=7))
            .public_key(key.public_key())
            .sign(key, hashes.SHA256(), default_backend())
        )
        return (key, certificate)

    def _request(
        self, method: str, path: str, body: BytesIO = BytesIO(), headers={}
    ) -> dict:
        digest = hashes.Hash(hashes.SHA256(), default_backend())
        body.seek(0)
        digest.update(body.read())
        content_hash = standard_b64encode(digest.finalize()).decode("UTF-8")
        timestamp = (
            datetime.utcnow().isoformat() + "Z"
        )  # Java's Instant.parse requires the neutral time zone appended
        url = "https://" + self.connection.host + ":" + str(self.connection.port) + path

        canonical_message = method + "\n" + url + "\n" + timestamp + "\n" + content_hash
        signature = self.api_key.sign(
            canonical_message.encode("UTF-8"), ec.ECDSA(hashes.SHA256())
        )

        headers = {
            "X-Timestamp": timestamp,
            "X-Content-Hash": content_hash,
            "X-Key-Id": self.tenant + ":" + self.application + ":" + "default",
            "X-Key": self.api_public_key_bytes,
            "X-Authorization": standard_b64encode(signature),
            **headers,
        }

        body.seek(0)
        self.connection.request(method, path, body, headers)
        with self.connection.getresponse() as response:
            parsed = json.load(response)
            if response.status != 200:
                raise RuntimeError(
                    "Status code "
                    + str(response.status)
                    + " doing "
                    + method
                    + " at "
                    + url
                    + ":\n"
                    + parsed["message"]
                )
            return parsed

    def _get_dev_region(self) -> str:
        return self._request("GET", "/zone/v1/environment/dev/default")["name"]

    def _get_endpoint(
        self, instance: str, region: str, application_package_name: str
    ) -> str:
        endpoints = self._request(
            "GET",
            "/application/v4/tenant/{}/application/{}/instance/{}/environment/dev/region/{}".format(
                self.tenant, self.application, instance, region
            ),
        )["endpoints"]
        container_url = [
            endpoint["url"]
            for endpoint in endpoints
            if endpoint["cluster"] == "{}_container".format(application_package_name)
        ]
        if not container_url:
            raise RuntimeError("No endpoints found for container 'test_app_container'")
        return container_url[0]

    def _create_application_package_content(
        self, application_package: ApplicationPackage
    ):
        return {
            "application/schemas/{}.sd".format(
                application_package.schema.name
            ): application_package.schema_to_text,
            "application/services.xml": application_package.services_to_text,
            "application/security/clients.pem": self.data_certificate.public_bytes(
                serialization.Encoding.PEM
            ),
        }

    def export_application_package(
        self, dir_path, application_package: ApplicationPackage
    ):
        """
        Export application package to disk.

        :param dir_path: Desired application path. Directory will be created if not already exist.
        :param application_package: Application package to export.
        :return: None. Application package file will be stored on `dir_path`.
        """

        Path(os.path.join(dir_path, "application/schemas")).mkdir(
            parents=True, exist_ok=True
        )
        application_package_content = self._create_application_package_content(
            application_package=application_package
        )

        for file_path in application_package_content:
            file_name = os.path.join(dir_path, file_path)
            os.makedirs(os.path.dirname(file_name), exist_ok=True)
            try:
                with open(file_name, "w") as f:
                    f.write(application_package_content[file_path])
            except TypeError:
                with open(file_name, "wb") as f:
                    f.write(application_package_content[file_path])

    def _to_application_zip(self, application_package: ApplicationPackage) -> BytesIO:
        application_package_content = self._create_application_package_content(
            application_package=application_package
        )
        buffer = BytesIO()
        with zipfile.ZipFile(buffer, "a") as zip_archive:
            for file_path in application_package_content:
                zip_archive.writestr(file_path, application_package_content[file_path])
        return buffer

    def _start_deployment(
        self,
        instance: str,
        job: str,
        disk_folder: str,
        application_zip_bytes: BytesIO,
    ) -> int:
        deploy_path = (
            "/application/v4/tenant/{}/application/{}/instance/{}/deploy/{}".format(
                self.tenant, self.application, instance, job
            )
        )

        Path(disk_folder).mkdir(parents=True, exist_ok=True)

        self._write_private_key_and_cert(
            self.data_key, self.data_certificate, disk_folder
        )

        response = self._request(
            "POST",
            deploy_path,
            application_zip_bytes,
            {"Content-Type": "application/zip"},
        )
        print(response["message"], file=self.output)
        return response["run"]

    def _get_deployment_status(
        self, instance: str, job: str, run: int, last: int
    ) -> (str, int):

        update = self._request(
            "GET",
            "/application/v4/tenant/{}/application/{}/instance/{}/job/{}/run/{}?after={}".format(
                self.tenant, self.application, instance, job, run, last
            ),
        )

        for step, entries in update["log"].items():
            for entry in entries:
                self._print_log_entry(step, entry)
        last = update.get("lastId", last)

        fail_status_message = {
            "error": "Unexpected error during deployment; see log for details",
            "aborted": "Deployment was aborted, probably by a newer deployment",
            "outOfCapacity": "No capacity left in zone; please contact the Vespa team",
            "deploymentFailed": "Deployment failed; see log for details",
            "installationFailed": "Installation failed; see Vespa log for details",
            "running": "Deployment not completed",
            "endpointCertificateTimeout": "Endpoint certificate not ready in time; please contact Vespa team",
            "testFailure": "Unexpected status; tests are not run for manual deployments",
        }

        if update["active"]:
            return "active", last
        else:
            status = update["status"]
            if status == "success":
                return "success", last
            elif status in fail_status_message.keys():
                raise RuntimeError(fail_status_message[status])
            else:
                raise RuntimeError("Unexpected status: {}".format(status))

    def _follow_deployment(self, instance: str, job: str, run: int) -> None:
        last = -1
        while True:
            try:
                status, last = self._get_deployment_status(instance, job, run, last)
            except RuntimeError:
                raise

            if status == "active":
                sleep(1)
            elif status == "success":
                return
            else:
                raise RuntimeError("Unexpected status: {}".format(status))

    def _print_log_entry(self, step: str, entry: dict):
        timestamp = strftime("%H:%M:%S", gmtime(entry["at"] / 1e3))
        message = entry["message"].replace("\n", "\n" + " " * 23)
        if step != "copyVespaLogs" or entry["type"] == "error":
            print(
                "{:<7} [{}]  {}".format(entry["type"].upper(), timestamp, message),
                file=self.output,
            )

    def _make_deployment(
        self,
        instance: str,
        disk_folder: str,
        application_package_name: str,
        application_zip_bytes: BytesIO,
    ):

        region = self._get_dev_region()
        job = "dev-" + region

        run = self._start_deployment(
            instance, job, disk_folder, application_zip_bytes=application_zip_bytes
        )
        self._follow_deployment(instance, job, run)
        endpoint_url = self._get_endpoint(
            instance=instance,
            region=region,
            application_package_name=application_package_name,
        )
        return Vespa(
            url=endpoint_url,
            cert=os.path.join(disk_folder, self.private_cert_file_name),
        )

    def deploy(
        self, application_package: ApplicationPackage, instance: str, disk_folder: str
    ) -> Vespa:
        """
        Deploy the given application package as the given instance in the Vespa Cloud dev environment.

        :param application_package: ApplicationPackage to be deployed.
        :param instance: Name of this instance of the application, in the Vespa Cloud.
        :param disk_folder: Disk folder to save the required Vespa config files.

        :return: a Vespa connection instance.
        """

        application_zip_bytes = self._to_application_zip(
            application_package=application_package
        )

        vespa_app = self._make_deployment(
            instance=instance,
            disk_folder=disk_folder,
            application_package_name=application_package.name,
            application_zip_bytes=application_zip_bytes,
        )

        return vespa_app

    def _from_disk_to_application_zip(self, disk_folder: str) -> BytesIO:
        buffer = BytesIO()
        with zipfile.ZipFile(buffer, "a") as zip_archive:
            for root, dirs, files in os.walk(disk_folder):
                for file in files:
                    zip_archive.write(os.path.join(root, file))
        return buffer

    def deploy_from_disk(self, application_name: str, instance: str, disk_folder: str):

        application_zip_bytes = self._from_disk_to_application_zip(
            disk_folder=disk_folder
        )

        vespa_app = self._make_deployment(
            instance=instance,
            disk_folder=disk_folder,
            application_package_name=application_name,
            application_zip_bytes=application_zip_bytes,
        )

        return vespa_app

    def delete(self, instance: str):
        """
        Delete the specified instance from the dev environment in the Vespa Cloud.
        :param instance: Name of the instance to delete.
        :return:
        """
        print(
            self._request(
                "DELETE",
                "/application/v4/tenant/{}/application/{}/instance/{}/environment/dev/region/{}".format(
                    self.tenant, self.application, instance, self._get_dev_region()
                ),
            )["message"],
            file=self.output,
        )
        print(
            self._request(
                "DELETE",
                "/application/v4/tenant/{}/application/{}/instance/{}".format(
                    self.tenant, self.application, instance
                ),
            )["message"],
            file=self.output,
        )

    def close(self):
        self.connection.close()

    def __enter__(self):
        return self

    def __exit__(self, exc_type, exc_val, exc_tb):
        self.close()<|MERGE_RESOLUTION|>--- conflicted
+++ resolved
@@ -393,10 +393,7 @@
     ) -> None:
         """
         Manage Docker deployments.
-<<<<<<< HEAD
-
-=======
->>>>>>> e6de1e9b
+
         :param output_file: Output file to write output messages.
         """
         self.container = None
@@ -446,10 +443,7 @@
     ) -> None:
         """
         Export application package to disk.
-<<<<<<< HEAD
-
-=======
->>>>>>> e6de1e9b
+
         :param dir_path: Desired application path. Directory will be created if not already exist.
         :param application_package: Application package to export.
         :return: None. Application package file will be stored on `dir_path`.
@@ -510,17 +504,11 @@
     ) -> Vespa:
         """
         Deploy the application package into a Vespa container.
-<<<<<<< HEAD
 
         :param application_package: ApplicationPackage to be deployed.
         :param disk_folder: Disk folder to save the required Vespa config files.
         :param container_memory: Docker container memory available to the application.
 
-=======
-        :param application_package: ApplicationPackage to be deployed.
-        :param disk_folder: Disk folder to save the required Vespa config files.
-        :param container_memory: Docker container memory available to the application.
->>>>>>> e6de1e9b
         :return: a Vespa connection instance.
         """
 
@@ -542,17 +530,11 @@
     ) -> Vespa:
         """
         Deploy disk-based application package into a Vespa container.
-<<<<<<< HEAD
 
         :param application_name: Name of the application.
         :param disk_folder: Disk folder to save the required Vespa config files.
         :param container_memory: Docker container memory available to the application.
 
-=======
-        :param application_name: Name of the application.
-        :param disk_folder: Disk folder to save the required Vespa config files.
-        :param container_memory: Docker container memory available to the application.
->>>>>>> e6de1e9b
         :return: a Vespa connection instance.
         """
 
