--- conflicted
+++ resolved
@@ -1439,12 +1439,8 @@
         query_profile_type: Optional[QueryProfileType] = None,
         stateless_model_evaluation: bool = False,
         create_schema_by_default: bool = True,
-<<<<<<< HEAD
-        create_query_profile_by_default: bool = True
-=======
         create_query_profile_by_default: bool = True,
         validations: Optional[List[Validation]] = None,
->>>>>>> b940cb23
     ) -> None:
         """
         Create an `Application Package <https://docs.vespa.ai/en/cloudconfig/application-packages.html>`__.
