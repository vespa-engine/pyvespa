import unittest
import os
import re
import shutil
from vespa.package import Document, Field
from vespa.package import Schema, FieldSet, RankProfile
from vespa.package import ApplicationPackage
from vespa.package import VespaDocker


class TestDockerDeployment(unittest.TestCase):
    def setUp(self) -> None:
        #
        # Create application package
        #
        document = Document(
            fields=[
                Field(name="id", type="string", indexing=["attribute", "summary"]),
                Field(
                    name="title",
                    type="string",
                    indexing=["index", "summary"],
                    index="enable-bm25",
                ),
                Field(
                    name="body",
                    type="string",
                    indexing=["index", "summary"],
                    index="enable-bm25",
                ),
            ]
        )
        msmarco_schema = Schema(
            name="msmarco",
            document=document,
            fieldsets=[FieldSet(name="default", fields=["title", "body"])],
            rank_profiles=[
                RankProfile(name="default", first_phase="nativeRank(title, body)")
            ],
        )
        self.app_package = ApplicationPackage(name="msmarco", schema=msmarco_schema)
        self.disk_folder = os.path.join(os.getenv("WORK_DIR"), "sample_application")

    def test_deploy(self):
        self.vespa_docker = VespaDocker()
        app = self.vespa_docker.deploy(
            application_package=self.app_package, disk_folder=self.disk_folder
        )

        self.assertTrue(
            any(re.match("Generation: [0-9]+", line) for line in app.deployment_message)
        )

    def test_deploy_from_disk(self):
        self.vespa_docker = VespaDocker()
        self.vespa_docker.export_application_package(
            dir_path=self.disk_folder, application_package=self.app_package
        )
        app = self.vespa_docker.deploy_from_disk(
            application_name=self.app_package.name, disk_folder=self.disk_folder
        )

        self.assertTrue(
            any(re.match("Generation: [0-9]+", line) for line in app.deployment_message)
        )

    def tearDown(self) -> None:
        shutil.rmtree(self.disk_folder, ignore_errors=True)
<<<<<<< HEAD
        # todo: rm docker conttainer after each test
        self.vespa_docker.container.stop()
        self.vespa_docker.container.remove()
=======
        self.vespa_docker.container.stop()
        self.vespa_docker.container.remove()
>>>>>>> e6de1e9b
<|MERGE_RESOLUTION|>--- conflicted
+++ resolved
@@ -66,11 +66,5 @@
 
     def tearDown(self) -> None:
         shutil.rmtree(self.disk_folder, ignore_errors=True)
-<<<<<<< HEAD
-        # todo: rm docker conttainer after each test
         self.vespa_docker.container.stop()
-        self.vespa_docker.container.remove()
-=======
-        self.vespa_docker.container.stop()
-        self.vespa_docker.container.remove()
->>>>>>> e6de1e9b
+        self.vespa_docker.container.remove()