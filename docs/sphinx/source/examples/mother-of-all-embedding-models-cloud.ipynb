{
<<<<<<< HEAD
    "cells": [
        {
            "cell_type": "markdown",
            "id": "b3ae8a2b",
            "metadata": {},
            "source": [
                "<picture>\n",
                "  <source media=\"(prefers-color-scheme: dark)\" srcset=\"https://assets.vespa.ai/logos/Vespa-logo-green-RGB.svg\">\n",
                "  <source media=\"(prefers-color-scheme: light)\" srcset=\"https://assets.vespa.ai/logos/Vespa-logo-dark-RGB.svg\">\n",
                "  <img alt=\"#Vespa\" width=\"200\" src=\"https://assets.vespa.ai/logos/Vespa-logo-green-RGB.svg\" style=\"margin-bottom: 25px;\">\n",
                "</picture>\n",
                "\n",
                "# BGE-M3 - The Mother of all embedding models\n",
                "\n",
                "BAAI released BGE-M3 on January 30th, a new member of the BGE model series.\n",
                "\n",
                "> M3 stands for Multi-linguality (100+ languages), Multi-granularities (input length up to 8192), Multi-Functionality (unification of dense, lexical, multi-vec (colbert) retrieval).\n",
                "\n",
                "This notebook demonstrates how to use the [BGE-M3](https://github.com/FlagOpen/FlagEmbedding/blob/master/research/BGE_M3/BGE_M3.pdf) embeddings and\n",
                "represent all three embedding representations in Vespa! Vespa is the only scalable serving engine that can handle all M3 representations.\n",
                "\n",
                "This code is inspired by the README from the model hub [BAAI/bge-m3](https://huggingface.co/BAAI/bge-m3).\n",
                "\n",
                "[![Open In Colab](https://colab.research.google.com/assets/colab-badge.svg)](https://colab.research.google.com/github/vespa-engine/pyvespa/blob/master/docs/sphinx/source/examples/mother-of-all-embedding-models-cloud.ipynb)\n",
                "\n",
                "Let's get started! First, install dependencies:\n"
            ]
        },
        {
            "cell_type": "code",
            "execution_count": null,
            "id": "4ffa3cbe",
            "metadata": {},
            "outputs": [],
            "source": [
                "!pip3 install -U pyvespa FlagEmbedding vespacli"
            ]
        },
        {
            "cell_type": "markdown",
            "id": "33c8d886",
            "metadata": {},
            "source": [
                "### Explore the multiple representations of M3\n",
                "\n",
                "When encoding text, we can ask for the representations we want\n",
                "\n",
                "- Sparse vectors with weights for the token IDs (from the multilingual tokenization process)\n",
                "- Dense (DPR) regular text embeddings\n",
                "- Multi-Dense (ColBERT) - contextualized multi-token vectors\n",
                "\n",
                "Let us dive into it - To use this model on the CPU we set `use_fp16` to False, for GPU inference, it is recommended to use `use_fp16=True` for accelerated inference.\n"
            ]
        },
        {
            "cell_type": "code",
            "execution_count": null,
            "id": "4776f0c7",
            "metadata": {},
            "outputs": [],
            "source": [
                "from FlagEmbedding import BGEM3FlagModel\n",
                "\n",
                "model = BGEM3FlagModel(\"BAAI/bge-m3\", use_fp16=False)"
            ]
        },
        {
            "cell_type": "markdown",
            "id": "6f97c414",
            "metadata": {},
            "source": [
                "## A demo passage\n",
                "\n",
                "Let us encode a simple passage\n"
            ]
        },
        {
            "cell_type": "code",
            "execution_count": 3,
            "id": "06045105",
            "metadata": {},
            "outputs": [],
            "source": [
                "passage = [\n",
                "    \"BGE M3 is an embedding model supporting dense retrieval, lexical matching and multi-vector interaction.\"\n",
                "]"
            ]
        },
        {
            "cell_type": "code",
            "execution_count": null,
            "id": "cdc307bc",
            "metadata": {},
            "outputs": [],
            "source": [
                "passage_embeddings = model.encode(\n",
                "    passage, return_dense=True, return_sparse=True, return_colbert_vecs=True\n",
                ")"
            ]
        },
        {
            "cell_type": "code",
            "execution_count": 5,
            "id": "e5aae8ce",
            "metadata": {},
            "outputs": [
                {
                    "data": {
                        "text/plain": [
                            "dict_keys(['dense_vecs', 'lexical_weights', 'colbert_vecs'])"
                        ]
                    },
                    "execution_count": 5,
                    "metadata": {},
                    "output_type": "execute_result"
                }
            ],
            "source": [
                "passage_embeddings.keys()"
            ]
        },
        {
            "cell_type": "markdown",
            "id": "da356d25",
            "metadata": {},
            "source": [
                "## Defining the Vespa application\n",
                "\n",
                "[PyVespa](https://pyvespa.readthedocs.io/en/latest/) helps us build the [Vespa application package](https://docs.vespa.ai/en/application-packages.html).\n",
                "A Vespa application package consists of configuration files, schemas, models, and code (plugins).\n",
                "\n",
                "First, we define a [Vespa schema](https://docs.vespa.ai/en/schemas.html) with the fields we want to store and their type. We\n",
                "use Vespa [tensors](https://docs.vespa.ai/en/tensor-user-guide.html) to represent the three different M3 representations.\n",
                "\n",
                "- We use a mapped tensor denoted by `t{}` to represent the sparse lexical representation\n",
                "- We use an indexed tensor denoted by `x[1024]` to represent the dense single vector representation of 1024 dimensions\n",
                "- For the colbert_rep (multi-vector), we use a mixed tensor that combines a mapped and an indexed dimension. This mixed tensor allows us to represent variable lengths.\n",
                "\n",
                "We use `bfloat16` tensor cell type, saving 50% storage compared to `float`.\n"
            ]
        },
        {
            "cell_type": "code",
            "execution_count": 6,
            "id": "0dca2378",
            "metadata": {},
            "outputs": [],
            "source": [
                "from vespa.package import Schema, Document, Field, FieldSet\n",
                "\n",
                "m_schema = Schema(\n",
                "    name=\"m\",\n",
                "    document=Document(\n",
                "        fields=[\n",
                "            Field(name=\"id\", type=\"string\", indexing=[\"summary\"]),\n",
                "            Field(\n",
                "                name=\"text\",\n",
                "                type=\"string\",\n",
                "                indexing=[\"summary\", \"index\"],\n",
                "                index=\"enable-bm25\",\n",
                "            ),\n",
                "            Field(\n",
                "                name=\"lexical_rep\",\n",
                "                type=\"tensor<bfloat16>(t{})\",\n",
                "                indexing=[\"summary\", \"attribute\"],\n",
                "            ),\n",
                "            Field(\n",
                "                name=\"dense_rep\",\n",
                "                type=\"tensor<bfloat16>(x[1024])\",\n",
                "                indexing=[\"summary\", \"attribute\"],\n",
                "                attribute=[\"distance-metric: angular\"],\n",
                "            ),\n",
                "            Field(\n",
                "                name=\"colbert_rep\",\n",
                "                type=\"tensor<bfloat16>(t{}, x[1024])\",\n",
                "                indexing=[\"summary\", \"attribute\"],\n",
                "            ),\n",
                "        ],\n",
                "    ),\n",
                "    fieldsets=[FieldSet(name=\"default\", fields=[\"text\"])],\n",
                ")"
            ]
        },
        {
            "cell_type": "markdown",
            "id": "2834fe25",
            "metadata": {},
            "source": [
                "The above defines our `m` schema with the original text and the three different representations\n"
            ]
        },
        {
            "cell_type": "code",
            "execution_count": 7,
            "id": "66c5da1d",
            "metadata": {},
            "outputs": [],
            "source": [
                "from vespa.package import ApplicationPackage\n",
                "\n",
                "vespa_app_name = \"m\"\n",
                "vespa_application_package = ApplicationPackage(name=vespa_app_name, schema=[m_schema])"
            ]
        },
        {
            "cell_type": "markdown",
            "id": "7fe3d7bd",
            "metadata": {},
            "source": [
                "In the last step, we configure [ranking](https://docs.vespa.ai/en/ranking.html) by adding `rank-profile`'s to the schema.\n",
                "\n",
                "We define three functions that implement the three different scoring functions for the different representations\n",
                "\n",
                "- dense (dense cosine similarity)\n",
                "- sparse (sparse dot product)\n",
                "- max_sim (The colbert max sim operation)\n",
                "\n",
                "Then, we combine these three scoring functions using a linear combination with weights, as suggested\n",
                "by the authors [here](https://github.com/FlagOpen/FlagEmbedding/blob/master/research/BGE_M3/BGE_M3.pdf#compute-score-for-text-pairs).\n"
            ]
        },
        {
            "cell_type": "code",
            "execution_count": 8,
            "id": "a8ce5624",
            "metadata": {},
            "outputs": [],
            "source": [
                "from vespa.package import RankProfile, Function, FirstPhaseRanking\n",
                "\n",
                "\n",
                "semantic = RankProfile(\n",
                "    name=\"m3hybrid\",\n",
                "    inputs=[\n",
                "        (\"query(q_dense)\", \"tensor<bfloat16>(x[1024])\"),\n",
                "        (\"query(q_lexical)\", \"tensor<bfloat16>(t{})\"),\n",
                "        (\"query(q_colbert)\", \"tensor<bfloat16>(qt{}, x[1024])\"),\n",
                "        (\"query(q_len_colbert)\", \"float\"),\n",
                "    ],\n",
                "    functions=[\n",
                "        Function(\n",
                "            name=\"dense\",\n",
                "            expression=\"cosine_similarity(query(q_dense), attribute(dense_rep),x)\",\n",
                "        ),\n",
                "        Function(\n",
                "            name=\"lexical\", expression=\"sum(query(q_lexical) * attribute(lexical_rep))\"\n",
                "        ),\n",
                "        Function(\n",
                "            name=\"max_sim\",\n",
                "            expression=\"sum(reduce(sum(query(q_colbert) * attribute(colbert_rep) , x),max, t),qt)/query(q_len_colbert)\",\n",
                "        ),\n",
                "    ],\n",
                "    first_phase=FirstPhaseRanking(\n",
                "        expression=\"0.4*dense + 0.2*lexical +  0.4*max_sim\", rank_score_drop_limit=0.0\n",
                "    ),\n",
                "    match_features=[\"dense\", \"lexical\", \"max_sim\", \"bm25(text)\"],\n",
                ")\n",
                "m_schema.add_rank_profile(semantic)"
            ]
        },
        {
            "cell_type": "markdown",
            "id": "ce78268c",
            "metadata": {},
            "source": [
                "The `m3hybrid` rank-profile above defines the query input embedding type and a similarities function that\n",
                "uses a Vespa [tensor compute function](https://docs.vespa.ai/en/reference/ranking-expressions.html#tensor-functions) that calculates\n",
                "the M3 similarities for dense, lexical, and the max_sim for the colbert representations.\n",
                "\n",
                "The profile only defines a single ranking phase, using a linear combination of multiple features using the suggested weighting.\n",
                "\n",
                "Using [match-features](https://docs.vespa.ai/en/reference/schema-reference.html#match-features), Vespa\n",
                "returns selected features along with the hit in the SERP (result page). We also include BM25. We can view BM25 as the fourth dimension.\n",
                "Especially for long-context retrieval, it can be helpful compared to the neural representations.\n"
            ]
        },
        {
            "cell_type": "markdown",
            "id": "846545f9",
            "metadata": {},
            "source": [
                "## Deploy the application to Vespa Cloud\n",
                "\n",
                "With the configured application, we can deploy it to [Vespa Cloud](https://cloud.vespa.ai/en/).\n",
                "\n",
                "To deploy the application to Vespa Cloud we need to create a tenant in the Vespa Cloud:\n",
                "\n",
                "Create a tenant at [console.vespa-cloud.com](https://console.vespa-cloud.com/) (unless you already have one).\n",
                "This step requires a Google or GitHub account, and will start your [free trial](https://cloud.vespa.ai/en/free-trial).\n",
                "\n",
                "Make note of the tenant name, it is used in the next steps.\n",
                "\n",
                "> Note: Deployments to dev and perf expire after 7 days of inactivity, i.e., 7 days after running deploy. This applies to all plans, not only the Free Trial. Use the Vespa Console to extend the expiry period, or redeploy the application to add 7 more days.\n"
            ]
        },
        {
            "cell_type": "code",
            "execution_count": 13,
            "id": "b5fddf9f",
            "metadata": {},
            "outputs": [],
            "source": [
                "from vespa.deployment import VespaCloud\n",
                "import os\n",
                "\n",
                "# Replace with your tenant name from the Vespa Cloud Console\n",
                "tenant_name = \"vespa-team\"\n",
                "\n",
                "# Key is only used for CI/CD. Can be removed if logging in interactively\n",
                "key = os.getenv(\"VESPA_TEAM_API_KEY\", None)\n",
                "if key is not None:\n",
                "    key = key.replace(r\"\\n\", \"\\n\")  # To parse key correctly\n",
                "\n",
                "vespa_cloud = VespaCloud(\n",
                "    tenant=tenant_name,\n",
                "    application=vespa_app_name,\n",
                "    key_content=key,  # Key is only used for CI/CD. Can be removed if logging in interactively\n",
                "    application_package=vespa_application_package,\n",
                ")"
            ]
        },
        {
            "cell_type": "markdown",
            "id": "fa9baa5a",
            "metadata": {},
            "source": [
                "Now deploy the app to Vespa Cloud dev zone.\n",
                "\n",
                "The first deployment typically takes 2 minutes until the endpoint is up.\n"
            ]
        },
        {
            "cell_type": "code",
            "execution_count": 14,
            "id": "fe954dc4",
            "metadata": {},
            "outputs": [
                {
                    "name": "stdout",
                    "output_type": "stream",
                    "text": [
                        "Deployment started in run 1 of dev-aws-us-east-1c for samples.m. This may take a few minutes the first time.\n",
                        "INFO    [22:13:09]  Deploying platform version 8.299.14 and application dev build 1 for dev-aws-us-east-1c of default ...\n",
                        "INFO    [22:13:10]  Using CA signed certificate version 0\n",
                        "INFO    [22:13:10]  Using 1 nodes in container cluster 'm_container'\n",
                        "INFO    [22:13:14]  Session 939 for tenant 'samples' prepared and activated.\n",
                        "INFO    [22:13:17]  ######## Details for all nodes ########\n",
                        "INFO    [22:13:31]  h88976d.dev.aws-us-east-1c.vespa-external.aws.oath.cloud: expected to be UP\n",
                        "INFO    [22:13:31]  --- platform vespa/cloud-tenant-rhel8:8.299.14 <-- :\n",
                        "INFO    [22:13:31]  --- container-clustercontroller on port 19050 has not started \n",
                        "INFO    [22:13:31]  --- metricsproxy-container on port 19092 has not started \n",
                        "INFO    [22:13:31]  h89388b.dev.aws-us-east-1c.vespa-external.aws.oath.cloud: expected to be UP\n",
                        "INFO    [22:13:31]  --- platform vespa/cloud-tenant-rhel8:8.299.14 <-- :\n",
                        "INFO    [22:13:31]  --- storagenode on port 19102 has not started \n",
                        "INFO    [22:13:31]  --- searchnode on port 19107 has not started \n",
                        "INFO    [22:13:31]  --- distributor on port 19111 has not started \n",
                        "INFO    [22:13:31]  --- metricsproxy-container on port 19092 has not started \n",
                        "INFO    [22:13:31]  h90001a.dev.aws-us-east-1c.vespa-external.aws.oath.cloud: expected to be UP\n",
                        "INFO    [22:13:31]  --- platform vespa/cloud-tenant-rhel8:8.299.14 <-- :\n",
                        "INFO    [22:13:31]  --- logserver-container on port 4080 has not started \n",
                        "INFO    [22:13:31]  --- metricsproxy-container on port 19092 has not started \n",
                        "INFO    [22:13:31]  h90550a.dev.aws-us-east-1c.vespa-external.aws.oath.cloud: expected to be UP\n",
                        "INFO    [22:13:31]  --- platform vespa/cloud-tenant-rhel8:8.299.14 <-- :\n",
                        "INFO    [22:13:31]  --- container on port 4080 has not started \n",
                        "INFO    [22:13:31]  --- metricsproxy-container on port 19092 has not started \n",
                        "INFO    [22:14:31]  Found endpoints:\n",
                        "INFO    [22:14:31]  - dev.aws-us-east-1c\n",
                        "INFO    [22:14:31]   |-- https://d29bf3e7.f064e220.z.vespa-app.cloud/ (cluster 'm_container')\n",
                        "INFO    [22:14:32]  Installation succeeded!\n",
                        "Using mTLS (key,cert) Authentication against endpoint https://d29bf3e7.f064e220.z.vespa-app.cloud//ApplicationStatus\n",
                        "Application is up!\n",
                        "Finished deployment.\n"
                    ]
                }
            ],
            "source": [
                "from vespa.application import Vespa\n",
                "\n",
                "app: Vespa = vespa_cloud.deploy()"
            ]
        },
        {
            "cell_type": "markdown",
            "id": "b7d54bd1",
            "metadata": {},
            "source": [
                "## Feed the M3 representations\n",
                "\n",
                "We convert the three different representations to Vespa feed format\n"
            ]
        },
        {
            "cell_type": "code",
            "execution_count": 15,
            "id": "1674c66e",
            "metadata": {},
            "outputs": [],
            "source": [
                "vespa_fields = {\n",
                "    \"text\": passage[0],\n",
                "    \"lexical_rep\": {\n",
                "        key: float(value)\n",
                "        for key, value in passage_embeddings[\"lexical_weights\"][0].items()\n",
                "    },\n",
                "    \"dense_rep\": passage_embeddings[\"dense_vecs\"][0].tolist(),\n",
                "    \"colbert_rep\": {\n",
                "        index: passage_embeddings[\"colbert_vecs\"][0][index].tolist()\n",
                "        for index in range(passage_embeddings[\"colbert_vecs\"][0].shape[0])\n",
                "    },\n",
                "}"
            ]
        },
        {
            "cell_type": "code",
            "execution_count": 17,
            "id": "e0d36138",
            "metadata": {},
            "outputs": [],
            "source": [
                "from vespa.io import VespaResponse\n",
                "\n",
                "response: VespaResponse = app.feed_data_point(\n",
                "    schema=\"m\", data_id=0, fields=vespa_fields\n",
                ")\n",
                "assert response.is_successful()"
            ]
        },
        {
            "cell_type": "markdown",
            "id": "20b007ec",
            "metadata": {},
            "source": [
                "### Querying data\n",
                "\n",
                "Now, we can also query our data.\n",
                "\n",
                "Read more about querying Vespa in:\n",
                "\n",
                "- [Vespa Query API](https://docs.vespa.ai/en/query-api.html)\n",
                "- [Vespa Query API reference](https://docs.vespa.ai/en/reference/query-api-reference.html)\n",
                "- [Vespa Query Language API (YQL)](https://docs.vespa.ai/en/query-language.html)\n"
            ]
        },
        {
            "cell_type": "code",
            "execution_count": null,
            "id": "810b99d9",
            "metadata": {},
            "outputs": [],
            "source": [
                "query = [\"What is BGE M3?\"]\n",
                "query_embeddings = model.encode(\n",
                "    query, return_dense=True, return_sparse=True, return_colbert_vecs=True\n",
                ")"
            ]
        },
        {
            "cell_type": "markdown",
            "id": "3533ecc3",
            "metadata": {},
            "source": [
                "The M3 colbert scoring function needs the query length to normalize the score to the range 0 to 1. This helps when combining\n",
                "the score with the other scoring functions.\n"
            ]
        },
        {
            "cell_type": "code",
            "execution_count": 19,
            "id": "4d1c75ff",
            "metadata": {},
            "outputs": [],
            "source": [
                "query_length = query_embeddings[\"colbert_vecs\"][0].shape[0]"
            ]
        },
        {
            "cell_type": "code",
            "execution_count": 20,
            "id": "4dc09c4f",
            "metadata": {},
            "outputs": [],
            "source": [
                "query_fields = {\n",
                "    \"input.query(q_lexical)\": {\n",
                "        key: float(value)\n",
                "        for key, value in query_embeddings[\"lexical_weights\"][0].items()\n",
                "    },\n",
                "    \"input.query(q_dense)\": query_embeddings[\"dense_vecs\"][0].tolist(),\n",
                "    \"input.query(q_colbert)\": str(\n",
                "        {\n",
                "            index: query_embeddings[\"colbert_vecs\"][0][index].tolist()\n",
                "            for index in range(query_embeddings[\"colbert_vecs\"][0].shape[0])\n",
                "        }\n",
                "    ),\n",
                "    \"input.query(q_len_colbert)\": query_length,\n",
                "}"
            ]
        },
        {
            "cell_type": "code",
            "execution_count": 21,
            "id": "b9349fb4",
            "metadata": {},
            "outputs": [
                {
                    "name": "stdout",
                    "output_type": "stream",
                    "text": [
                        "{\n",
                        "  \"id\": \"index:m_content/0/cfcd2084234135f700f08abf\",\n",
                        "  \"relevance\": 0.5993361056332731,\n",
                        "  \"source\": \"m_content\",\n",
                        "  \"fields\": {\n",
                        "    \"matchfeatures\": {\n",
                        "      \"bm25(text)\": 0.8630462173553426,\n",
                        "      \"dense\": 0.6258970723760484,\n",
                        "      \"lexical\": 0.1941967010498047,\n",
                        "      \"max_sim\": 0.7753448411822319\n",
                        "    },\n",
                        "    \"text\": \"BGE M3 is an embedding model supporting dense retrieval, lexical matching and multi-vector interaction.\"\n",
                        "  }\n",
                        "}\n"
                    ]
                }
            ],
            "source": [
                "from vespa.io import VespaQueryResponse\n",
                "import json\n",
                "\n",
                "response: VespaQueryResponse = app.query(\n",
                "    yql=\"select id, text from m where userQuery() or ({targetHits:10}nearestNeighbor(dense_rep,q_dense))\",\n",
                "    ranking=\"m3hybrid\",\n",
                "    query=query[0],\n",
                "    body={**query_fields},\n",
                ")\n",
                "assert response.is_successful()\n",
                "print(json.dumps(response.hits[0], indent=2))"
            ]
        },
        {
            "cell_type": "markdown",
            "id": "4d3ca1da",
            "metadata": {},
            "source": [
                "Notice the `matchfeatures` that returns the configured match-features from the rank-profile. We can\n",
                "use these to compare the torch model scoring with the computations specified in Vespa.\n",
                "\n",
                "Now, we can compare the Vespa computed scores with the model torch code and they line up perfectly\n"
            ]
        },
        {
            "cell_type": "code",
            "execution_count": 22,
            "id": "06f7b1c7",
            "metadata": {},
            "outputs": [
                {
                    "data": {
                        "text/plain": [
                            "0.19554455392062664"
                        ]
                    },
                    "execution_count": 22,
                    "metadata": {},
                    "output_type": "execute_result"
                }
            ],
            "source": [
                "model.compute_lexical_matching_score(\n",
                "    passage_embeddings[\"lexical_weights\"][0], query_embeddings[\"lexical_weights\"][0]\n",
                ")"
            ]
        },
        {
            "cell_type": "code",
            "execution_count": 23,
            "id": "c9af5c2f",
            "metadata": {},
            "outputs": [
                {
                    "data": {
                        "text/plain": [
                            "0.6259037"
                        ]
                    },
                    "execution_count": 23,
                    "metadata": {},
                    "output_type": "execute_result"
                }
            ],
            "source": [
                "query_embeddings[\"dense_vecs\"][0] @ passage_embeddings[\"dense_vecs\"][0].T"
            ]
        },
        {
            "cell_type": "code",
            "execution_count": 24,
            "id": "1bcf591c",
            "metadata": {},
            "outputs": [
                {
                    "data": {
                        "text/plain": [
                            "tensor(0.7797)"
                        ]
                    },
                    "execution_count": 24,
                    "metadata": {},
                    "output_type": "execute_result"
                }
            ],
            "source": [
                "model.colbert_score(\n",
                "    query_embeddings[\"colbert_vecs\"][0], passage_embeddings[\"colbert_vecs\"][0]\n",
                ")"
            ]
        },
        {
            "cell_type": "markdown",
            "id": "341dd861",
            "metadata": {},
            "source": [
                "### That is it!\n",
                "\n",
                "That is how easy it is to represent the brand new M3 FlagEmbedding representations in Vespa! Read more in the\n",
                "[M3 technical report](https://github.com/FlagOpen/FlagEmbedding/blob/master/research/BGE_M3/BGE_M3.pdf).\n",
                "\n",
                "We can go ahead and delete the Vespa cloud instance we deployed by:\n"
            ]
        },
        {
            "cell_type": "code",
            "execution_count": null,
            "id": "af4b9ead",
            "metadata": {},
            "outputs": [],
            "source": [
                "vespa_cloud.delete()"
            ]
        }
    ],
    "metadata": {
        "kernelspec": {
            "display_name": "Python 3 (ipykernel)",
            "language": "python",
            "name": "python3"
        },
        "language_info": {
            "codemirror_mode": {
                "name": "ipython",
                "version": 3
            },
            "file_extension": ".py",
            "mimetype": "text/x-python",
            "name": "python",
            "nbconvert_exporter": "python",
            "pygments_lexer": "ipython3",
            "version": "3.11.5"
        },
        "vscode": {
            "interpreter": {
                "hash": "b0fa6594d8f4cbf19f97940f81e996739fb7646882a419484c72d19e05852a7e"
            }
        }
    },
    "nbformat": 4,
    "nbformat_minor": 5
=======
 "cells": [
  {
   "cell_type": "markdown",
   "id": "b3ae8a2b",
   "metadata": {},
   "source": [
    "<picture>\n",
    "  <source media=\"(prefers-color-scheme: dark)\" srcset=\"https://assets.vespa.ai/logos/Vespa-logo-green-RGB.svg\">\n",
    "  <source media=\"(prefers-color-scheme: light)\" srcset=\"https://assets.vespa.ai/logos/Vespa-logo-dark-RGB.svg\">\n",
    "  <img alt=\"#Vespa\" width=\"200\" src=\"https://assets.vespa.ai/logos/Vespa-logo-green-RGB.svg\" style=\"margin-bottom: 25px;\">\n",
    "</picture>\n",
    "\n",
    "# BGE-M3 - The Mother of all embedding models\n",
    "\n",
    "BAAI released BGE-M3 on January 30th, a new member of the BGE model series.\n",
    "\n",
    "> M3 stands for Multi-linguality (100+ languages), Multi-granularities (input length up to 8192), Multi-Functionality (unification of dense, lexical, multi-vec (colbert) retrieval).\n",
    "\n",
    "This notebook demonstrates how to use the [BGE-M3](https://github.com/FlagOpen/FlagEmbedding/blob/master/research/BGE_M3/BGE_M3.pdf) embeddings and\n",
    "represent all three embedding representations in Vespa! Vespa is the only scalable serving engine that can handle all M3 representations.\n",
    "\n",
    "This code is inspired by the README from the model hub [BAAI/bge-m3](https://huggingface.co/BAAI/bge-m3).\n",
    "\n",
    "[![Open In Colab](https://colab.research.google.com/assets/colab-badge.svg)](https://colab.research.google.com/github/vespa-engine/pyvespa/blob/master/docs/sphinx/source/examples/mother-of-all-embedding-models-cloud.ipynb)\n",
    "\n",
    "Let's get started! First, install dependencies:\n"
   ]
  },
  {
   "cell_type": "code",
   "execution_count": null,
   "id": "4ffa3cbe",
   "metadata": {},
   "outputs": [],
   "source": [
    "!pip3 install -U pyvespa FlagEmbedding vespacli"
   ]
  },
  {
   "cell_type": "markdown",
   "id": "33c8d886",
   "metadata": {},
   "source": [
    "### Explore the multiple representations of M3\n",
    "\n",
    "When encoding text, we can ask for the representations we want\n",
    "\n",
    "- Sparse vectors with weights for the token IDs (from the multilingual tokenization process)\n",
    "- Dense (DPR) regular text embeddings\n",
    "- Multi-Dense (ColBERT) - contextualized multi-token vectors\n",
    "\n",
    "Let us dive into it - To use this model on the CPU we set `use_fp16` to False, for GPU inference, it is recommended to use `use_fp16=True` for accelerated inference.\n"
   ]
  },
  {
   "cell_type": "code",
   "execution_count": null,
   "id": "4776f0c7",
   "metadata": {},
   "outputs": [],
   "source": [
    "from FlagEmbedding import BGEM3FlagModel\n",
    "\n",
    "model = BGEM3FlagModel(\"BAAI/bge-m3\", use_fp16=False)"
   ]
  },
  {
   "cell_type": "markdown",
   "id": "6f97c414",
   "metadata": {},
   "source": [
    "## A demo passage\n",
    "\n",
    "Let us encode a simple passage\n"
   ]
  },
  {
   "cell_type": "code",
   "execution_count": 3,
   "id": "06045105",
   "metadata": {},
   "outputs": [],
   "source": [
    "passage = [\n",
    "    \"BGE M3 is an embedding model supporting dense retrieval, lexical matching and multi-vector interaction.\"\n",
    "]"
   ]
  },
  {
   "cell_type": "code",
   "execution_count": null,
   "id": "cdc307bc",
   "metadata": {},
   "outputs": [],
   "source": [
    "passage_embeddings = model.encode(\n",
    "    passage, return_dense=True, return_sparse=True, return_colbert_vecs=True\n",
    ")"
   ]
  },
  {
   "cell_type": "code",
   "execution_count": 5,
   "id": "e5aae8ce",
   "metadata": {},
   "outputs": [
    {
     "data": {
      "text/plain": [
       "dict_keys(['dense_vecs', 'lexical_weights', 'colbert_vecs'])"
      ]
     },
     "execution_count": 5,
     "metadata": {},
     "output_type": "execute_result"
    }
   ],
   "source": [
    "passage_embeddings.keys()"
   ]
  },
  {
   "cell_type": "markdown",
   "id": "da356d25",
   "metadata": {},
   "source": [
    "## Defining the Vespa application\n",
    "\n",
    "[PyVespa](https://pyvespa.readthedocs.io/en/latest/) helps us build the [Vespa application package](https://docs.vespa.ai/en/application-packages.html).\n",
    "A Vespa application package consists of configuration files, schemas, models, and code (plugins).\n",
    "\n",
    "First, we define a [Vespa schema](https://docs.vespa.ai/en/schemas.html) with the fields we want to store and their type. We\n",
    "use Vespa [tensors](https://docs.vespa.ai/en/tensor-user-guide.html) to represent the three different M3 representations.\n",
    "\n",
    "- We use a mapped tensor denoted by `t{}` to represent the sparse lexical representation\n",
    "- We use an indexed tensor denoted by `x[1024]` to represent the dense single vector representation of 1024 dimensions\n",
    "- For the colbert_rep (multi-vector), we use a mixed tensor that combines a mapped and an indexed dimension. This mixed tensor allows us to represent variable lengths.\n",
    "\n",
    "We use `bfloat16` tensor cell type, saving 50% storage compared to `float`.\n"
   ]
  },
  {
   "cell_type": "code",
   "execution_count": 6,
   "id": "0dca2378",
   "metadata": {},
   "outputs": [],
   "source": [
    "from vespa.package import Schema, Document, Field, FieldSet\n",
    "\n",
    "m_schema = Schema(\n",
    "    name=\"m\",\n",
    "    document=Document(\n",
    "        fields=[\n",
    "            Field(name=\"id\", type=\"string\", indexing=[\"summary\"]),\n",
    "            Field(\n",
    "                name=\"text\",\n",
    "                type=\"string\",\n",
    "                indexing=[\"summary\", \"index\"],\n",
    "                index=\"enable-bm25\",\n",
    "            ),\n",
    "            Field(\n",
    "                name=\"lexical_rep\",\n",
    "                type=\"tensor<bfloat16>(t{})\",\n",
    "                indexing=[\"summary\", \"attribute\"],\n",
    "            ),\n",
    "            Field(\n",
    "                name=\"dense_rep\",\n",
    "                type=\"tensor<bfloat16>(x[1024])\",\n",
    "                indexing=[\"summary\", \"attribute\"],\n",
    "                attribute=[\"distance-metric: angular\"],\n",
    "            ),\n",
    "            Field(\n",
    "                name=\"colbert_rep\",\n",
    "                type=\"tensor<bfloat16>(t{}, x[1024])\",\n",
    "                indexing=[\"summary\", \"attribute\"],\n",
    "            ),\n",
    "        ],\n",
    "    ),\n",
    "    fieldsets=[FieldSet(name=\"default\", fields=[\"text\"])],\n",
    ")"
   ]
  },
  {
   "cell_type": "markdown",
   "id": "2834fe25",
   "metadata": {},
   "source": [
    "The above defines our `m` schema with the original text and the three different representations\n"
   ]
  },
  {
   "cell_type": "code",
   "execution_count": 7,
   "id": "66c5da1d",
   "metadata": {},
   "outputs": [],
   "source": [
    "from vespa.package import ApplicationPackage\n",
    "\n",
    "vespa_app_name = \"m\"\n",
    "vespa_application_package = ApplicationPackage(name=vespa_app_name, schema=[m_schema])"
   ]
  },
  {
   "cell_type": "markdown",
   "id": "7fe3d7bd",
   "metadata": {},
   "source": [
    "In the last step, we configure [ranking](https://docs.vespa.ai/en/ranking.html) by adding `rank-profile`'s to the schema.\n",
    "\n",
    "We define three functions that implement the three different scoring functions for the different representations\n",
    "\n",
    "- dense (dense cosine similarity)\n",
    "- sparse (sparse dot product)\n",
    "- max_sim (The colbert max sim operation)\n",
    "\n",
    "Then, we combine these three scoring functions using a linear combination with weights, as suggested\n",
    "by the authors [here](https://github.com/FlagOpen/FlagEmbedding/blob/master/research/BGE_M3/BGE_M3.pdf#compute-score-for-text-pairs).\n"
   ]
  },
  {
   "cell_type": "code",
   "execution_count": 8,
   "id": "a8ce5624",
   "metadata": {},
   "outputs": [],
   "source": [
    "from vespa.package import RankProfile, Function, FirstPhaseRanking\n",
    "\n",
    "\n",
    "semantic = RankProfile(\n",
    "    name=\"m3hybrid\",\n",
    "    inputs=[\n",
    "        (\"query(q_dense)\", \"tensor<bfloat16>(x[1024])\"),\n",
    "        (\"query(q_lexical)\", \"tensor<bfloat16>(t{})\"),\n",
    "        (\"query(q_colbert)\", \"tensor<bfloat16>(qt{}, x[1024])\"),\n",
    "        (\"query(q_len_colbert)\", \"float\"),\n",
    "    ],\n",
    "    functions=[\n",
    "        Function(\n",
    "            name=\"dense\",\n",
    "            expression=\"cosine_similarity(query(q_dense), attribute(dense_rep),x)\",\n",
    "        ),\n",
    "        Function(\n",
    "            name=\"lexical\", expression=\"sum(query(q_lexical) * attribute(lexical_rep))\"\n",
    "        ),\n",
    "        Function(\n",
    "            name=\"max_sim\",\n",
    "            expression=\"sum(reduce(sum(query(q_colbert) * attribute(colbert_rep) , x),max, t),qt)/query(q_len_colbert)\",\n",
    "        ),\n",
    "    ],\n",
    "    first_phase=FirstPhaseRanking(\n",
    "        expression=\"0.4*dense + 0.2*lexical +  0.4*max_sim\", rank_score_drop_limit=0.0\n",
    "    ),\n",
    "    match_features=[\"dense\", \"lexical\", \"max_sim\", \"bm25(text)\"],\n",
    ")\n",
    "m_schema.add_rank_profile(semantic)"
   ]
  },
  {
   "cell_type": "markdown",
   "id": "ce78268c",
   "metadata": {},
   "source": [
    "The `m3hybrid` rank-profile above defines the query input embedding type and a similarities function that\n",
    "uses a Vespa [tensor compute function](https://docs.vespa.ai/en/reference/ranking-expressions.html#tensor-functions) that calculates\n",
    "the M3 similarities for dense, lexical, and the max_sim for the colbert representations.\n",
    "\n",
    "The profile only defines a single ranking phase, using a linear combination of multiple features using the suggested weighting.\n",
    "\n",
    "Using [match-features](https://docs.vespa.ai/en/reference/schema-reference.html#match-features), Vespa\n",
    "returns selected features along with the hit in the SERP (result page). We also include BM25. We can view BM25 as the fourth dimension.\n",
    "Especially for long-context retrieval, it can be helpful compared to the neural representations.\n"
   ]
  },
  {
   "cell_type": "markdown",
   "id": "846545f9",
   "metadata": {},
   "source": [
    "## Deploy the application to Vespa Cloud\n",
    "\n",
    "With the configured application, we can deploy it to [Vespa Cloud](https://cloud.vespa.ai/en/).\n",
    "\n",
    "To deploy the application to Vespa Cloud we need to create a tenant in the Vespa Cloud:\n",
    "\n",
    "Create a tenant at [console.vespa-cloud.com](https://console.vespa-cloud.com/) (unless you already have one).\n",
    "This step requires a Google or GitHub account, and will start your [free trial](https://cloud.vespa.ai/en/free-trial).\n",
    "\n",
    "Make note of the tenant name, it is used in the next steps.\n",
    "\n",
    "> Note: Deployments to dev and perf expire after 7 days of inactivity, i.e., 7 days after running deploy. This applies to all plans, not only the Free Trial. Use the Vespa Console to extend the expiry period, or redeploy the application to add 7 more days.\n"
   ]
  },
  {
   "cell_type": "code",
   "execution_count": 13,
   "id": "b5fddf9f",
   "metadata": {},
   "outputs": [],
   "source": [
    "from vespa.deployment import VespaCloud\n",
    "import os\n",
    "\n",
    "# Replace with your tenant name from the Vespa Cloud Console\n",
    "tenant_name = \"vespa-team\"\n",
    "\n",
    "# Key is only used for CI/CD. Can be removed if logging in interactively\n",
    "key = os.getenv(\"VESPA_TEAM_API_KEY\", None)\n",
    "if key is not None:\n",
    "    key = key.replace(r\"\\n\", \"\\n\")  # To parse key correctly\n",
    "\n",
    "vespa_cloud = VespaCloud(\n",
    "    tenant=tenant_name,\n",
    "    application=vespa_app_name,\n",
    "    key_content=key,  # Key is only used for CI/CD. Can be removed if logging in interactively\n",
    "    application_package=vespa_application_package,\n",
    ")"
   ]
  },
  {
   "cell_type": "markdown",
   "id": "fa9baa5a",
   "metadata": {},
   "source": [
    "Now deploy the app to Vespa Cloud dev zone.\n",
    "\n",
    "The first deployment typically takes 2 minutes until the endpoint is up.\n"
   ]
  },
  {
   "cell_type": "code",
   "execution_count": 14,
   "id": "fe954dc4",
   "metadata": {},
   "outputs": [
    {
     "name": "stdout",
     "output_type": "stream",
     "text": [
      "Deployment started in run 1 of dev-aws-us-east-1c for samples.m. This may take a few minutes the first time.\n",
      "INFO    [22:13:09]  Deploying platform version 8.299.14 and application dev build 1 for dev-aws-us-east-1c of default ...\n",
      "INFO    [22:13:10]  Using CA signed certificate version 0\n",
      "INFO    [22:13:10]  Using 1 nodes in container cluster 'm_container'\n",
      "INFO    [22:13:14]  Session 939 for tenant 'samples' prepared and activated.\n",
      "INFO    [22:13:17]  ######## Details for all nodes ########\n",
      "INFO    [22:13:31]  h88976d.dev.aws-us-east-1c.vespa-external.aws.oath.cloud: expected to be UP\n",
      "INFO    [22:13:31]  --- platform vespa/cloud-tenant-rhel8:8.299.14 <-- :\n",
      "INFO    [22:13:31]  --- container-clustercontroller on port 19050 has not started \n",
      "INFO    [22:13:31]  --- metricsproxy-container on port 19092 has not started \n",
      "INFO    [22:13:31]  h89388b.dev.aws-us-east-1c.vespa-external.aws.oath.cloud: expected to be UP\n",
      "INFO    [22:13:31]  --- platform vespa/cloud-tenant-rhel8:8.299.14 <-- :\n",
      "INFO    [22:13:31]  --- storagenode on port 19102 has not started \n",
      "INFO    [22:13:31]  --- searchnode on port 19107 has not started \n",
      "INFO    [22:13:31]  --- distributor on port 19111 has not started \n",
      "INFO    [22:13:31]  --- metricsproxy-container on port 19092 has not started \n",
      "INFO    [22:13:31]  h90001a.dev.aws-us-east-1c.vespa-external.aws.oath.cloud: expected to be UP\n",
      "INFO    [22:13:31]  --- platform vespa/cloud-tenant-rhel8:8.299.14 <-- :\n",
      "INFO    [22:13:31]  --- logserver-container on port 4080 has not started \n",
      "INFO    [22:13:31]  --- metricsproxy-container on port 19092 has not started \n",
      "INFO    [22:13:31]  h90550a.dev.aws-us-east-1c.vespa-external.aws.oath.cloud: expected to be UP\n",
      "INFO    [22:13:31]  --- platform vespa/cloud-tenant-rhel8:8.299.14 <-- :\n",
      "INFO    [22:13:31]  --- container on port 4080 has not started \n",
      "INFO    [22:13:31]  --- metricsproxy-container on port 19092 has not started \n",
      "INFO    [22:14:31]  Found endpoints:\n",
      "INFO    [22:14:31]  - dev.aws-us-east-1c\n",
      "INFO    [22:14:31]   |-- https://d29bf3e7.f064e220.z.vespa-app.cloud/ (cluster 'm_container')\n",
      "INFO    [22:14:32]  Installation succeeded!\n",
      "Using mTLS (key,cert) Authentication against endpoint https://d29bf3e7.f064e220.z.vespa-app.cloud//ApplicationStatus\n",
      "Application is up!\n",
      "Finished deployment.\n"
     ]
    }
   ],
   "source": [
    "from vespa.application import Vespa\n",
    "\n",
    "app: Vespa = vespa_cloud.deploy()"
   ]
  },
  {
   "cell_type": "markdown",
   "id": "b7d54bd1",
   "metadata": {},
   "source": [
    "## Feed the M3 representations\n",
    "\n",
    "We convert the three different representations to Vespa feed format\n"
   ]
  },
  {
   "cell_type": "code",
   "execution_count": 15,
   "id": "1674c66e",
   "metadata": {},
   "outputs": [],
   "source": [
    "vespa_fields = {\n",
    "    \"text\": passage[0],\n",
    "    \"lexical_rep\": {\n",
    "        key: float(value)\n",
    "        for key, value in passage_embeddings[\"lexical_weights\"][0].items()\n",
    "    },\n",
    "    \"dense_rep\": passage_embeddings[\"dense_vecs\"][0].tolist(),\n",
    "    \"colbert_rep\": {\n",
    "        index: passage_embeddings[\"colbert_vecs\"][0][index].tolist()\n",
    "        for index in range(passage_embeddings[\"colbert_vecs\"][0].shape[0])\n",
    "    },\n",
    "}"
   ]
  },
  {
   "cell_type": "code",
   "execution_count": 17,
   "id": "e0d36138",
   "metadata": {},
   "outputs": [],
   "source": [
    "from vespa.io import VespaResponse\n",
    "\n",
    "response: VespaResponse = app.feed_data_point(\n",
    "    schema=\"m\", data_id=0, fields=vespa_fields\n",
    ")\n",
    "assert response.is_successful()"
   ]
  },
  {
   "cell_type": "markdown",
   "id": "20b007ec",
   "metadata": {},
   "source": [
    "### Querying data\n",
    "\n",
    "Now, we can also query our data.\n",
    "\n",
    "Read more about querying Vespa in:\n",
    "\n",
    "- [Vespa Query API](https://docs.vespa.ai/en/query-api.html)\n",
    "- [Vespa Query API reference](https://docs.vespa.ai/en/reference/query-api-reference.html)\n",
    "- [Vespa Query Language API (YQL)](https://docs.vespa.ai/en/query-language.html)\n"
   ]
  },
  {
   "cell_type": "code",
   "execution_count": null,
   "id": "810b99d9",
   "metadata": {},
   "outputs": [],
   "source": [
    "query = [\"What is BGE M3?\"]\n",
    "query_embeddings = model.encode(\n",
    "    query, return_dense=True, return_sparse=True, return_colbert_vecs=True\n",
    ")"
   ]
  },
  {
   "cell_type": "markdown",
   "id": "3533ecc3",
   "metadata": {},
   "source": [
    "The M3 colbert scoring function needs the query length to normalize the score to the range 0 to 1. This helps when combining\n",
    "the score with the other scoring functions.\n"
   ]
  },
  {
   "cell_type": "code",
   "execution_count": 19,
   "id": "4d1c75ff",
   "metadata": {},
   "outputs": [],
   "source": [
    "query_length = query_embeddings[\"colbert_vecs\"][0].shape[0]"
   ]
  },
  {
   "cell_type": "code",
   "execution_count": 20,
   "id": "4dc09c4f",
   "metadata": {},
   "outputs": [],
   "source": [
    "query_fields = {\n",
    "    \"input.query(q_lexical)\": {\n",
    "        key: float(value)\n",
    "        for key, value in query_embeddings[\"lexical_weights\"][0].items()\n",
    "    },\n",
    "    \"input.query(q_dense)\": query_embeddings[\"dense_vecs\"][0].tolist(),\n",
    "    \"input.query(q_colbert)\": str(\n",
    "        {\n",
    "            index: query_embeddings[\"colbert_vecs\"][0][index].tolist()\n",
    "            for index in range(query_embeddings[\"colbert_vecs\"][0].shape[0])\n",
    "        }\n",
    "    ),\n",
    "    \"input.query(q_len_colbert)\": query_length,\n",
    "}"
   ]
  },
  {
   "cell_type": "code",
   "execution_count": 21,
   "id": "b9349fb4",
   "metadata": {},
   "outputs": [
    {
     "name": "stdout",
     "output_type": "stream",
     "text": [
      "{\n",
      "  \"id\": \"index:m_content/0/cfcd2084234135f700f08abf\",\n",
      "  \"relevance\": 0.5993361056332731,\n",
      "  \"source\": \"m_content\",\n",
      "  \"fields\": {\n",
      "    \"matchfeatures\": {\n",
      "      \"bm25(text)\": 0.8630462173553426,\n",
      "      \"dense\": 0.6258970723760484,\n",
      "      \"lexical\": 0.1941967010498047,\n",
      "      \"max_sim\": 0.7753448411822319\n",
      "    },\n",
      "    \"text\": \"BGE M3 is an embedding model supporting dense retrieval, lexical matching and multi-vector interaction.\"\n",
      "  }\n",
      "}\n"
     ]
    }
   ],
   "source": [
    "from vespa.io import VespaQueryResponse\n",
    "import json\n",
    "\n",
    "response: VespaQueryResponse = app.query(\n",
    "    yql=\"select id, text from m where userQuery() or ({targetHits:10}nearestNeighbor(dense_rep,q_dense))\",\n",
    "    ranking=\"m3hybrid\",\n",
    "    query=query[0],\n",
    "    body={**query_fields},\n",
    ")\n",
    "assert response.is_successful()\n",
    "print(json.dumps(response.hits[0], indent=2))"
   ]
  },
  {
   "cell_type": "markdown",
   "id": "4d3ca1da",
   "metadata": {},
   "source": [
    "Notice the `matchfeatures` that returns the configured match-features from the rank-profile. We can\n",
    "use these to compare the torch model scoring with the computations specified in Vespa.\n",
    "\n",
    "Now, we can compare the Vespa computed scores with the model torch code and they line up perfectly\n"
   ]
  },
  {
   "cell_type": "code",
   "execution_count": 22,
   "id": "06f7b1c7",
   "metadata": {},
   "outputs": [
    {
     "data": {
      "text/plain": [
       "0.19554455392062664"
      ]
     },
     "execution_count": 22,
     "metadata": {},
     "output_type": "execute_result"
    }
   ],
   "source": [
    "model.compute_lexical_matching_score(\n",
    "    passage_embeddings[\"lexical_weights\"][0], query_embeddings[\"lexical_weights\"][0]\n",
    ")"
   ]
  },
  {
   "cell_type": "code",
   "execution_count": 23,
   "id": "c9af5c2f",
   "metadata": {},
   "outputs": [
    {
     "data": {
      "text/plain": [
       "0.6259037"
      ]
     },
     "execution_count": 23,
     "metadata": {},
     "output_type": "execute_result"
    }
   ],
   "source": [
    "query_embeddings[\"dense_vecs\"][0] @ passage_embeddings[\"dense_vecs\"][0].T"
   ]
  },
  {
   "cell_type": "code",
   "execution_count": 24,
   "id": "1bcf591c",
   "metadata": {},
   "outputs": [
    {
     "data": {
      "text/plain": [
       "tensor(0.7797)"
      ]
     },
     "execution_count": 24,
     "metadata": {},
     "output_type": "execute_result"
    }
   ],
   "source": [
    "model.colbert_score(\n",
    "    query_embeddings[\"colbert_vecs\"][0], passage_embeddings[\"colbert_vecs\"][0]\n",
    ")"
   ]
  },
  {
   "cell_type": "markdown",
   "id": "341dd861",
   "metadata": {},
   "source": [
    "### That is it!\n",
    "\n",
    "That is how easy it is to represent the brand new M3 FlagEmbedding representations in Vespa! Read more in the\n",
    "[M3 technical report](https://github.com/FlagOpen/FlagEmbedding/blob/master/research/BGE_M3/BGE_M3.pdf).\n",
    "\n",
    "We can go ahead and delete the Vespa cloud instance we deployed by:\n"
   ]
  },
  {
   "cell_type": "code",
   "execution_count": null,
   "id": "af4b9ead",
   "metadata": {},
   "outputs": [],
   "source": [
    "vespa_cloud.delete()"
   ]
  }
 ],
 "metadata": {
  "kernelspec": {
   "display_name": "Python 3 (ipykernel)",
   "language": "python",
   "name": "python3"
  },
  "language_info": {
   "codemirror_mode": {
    "name": "ipython",
    "version": 3
   },
   "file_extension": ".py",
   "mimetype": "text/x-python",
   "name": "python",
   "nbconvert_exporter": "python",
   "pygments_lexer": "ipython3",
   "version": "3.11.5"
  },
  "vscode": {
   "interpreter": {
    "hash": "b0fa6594d8f4cbf19f97940f81e996739fb7646882a419484c72d19e05852a7e"
   }
  }
 },
 "nbformat": 4,
 "nbformat_minor": 5
>>>>>>> b9def47c
}<|MERGE_RESOLUTION|>--- conflicted
+++ resolved
@@ -1,673 +1,4 @@
 {
-<<<<<<< HEAD
-    "cells": [
-        {
-            "cell_type": "markdown",
-            "id": "b3ae8a2b",
-            "metadata": {},
-            "source": [
-                "<picture>\n",
-                "  <source media=\"(prefers-color-scheme: dark)\" srcset=\"https://assets.vespa.ai/logos/Vespa-logo-green-RGB.svg\">\n",
-                "  <source media=\"(prefers-color-scheme: light)\" srcset=\"https://assets.vespa.ai/logos/Vespa-logo-dark-RGB.svg\">\n",
-                "  <img alt=\"#Vespa\" width=\"200\" src=\"https://assets.vespa.ai/logos/Vespa-logo-green-RGB.svg\" style=\"margin-bottom: 25px;\">\n",
-                "</picture>\n",
-                "\n",
-                "# BGE-M3 - The Mother of all embedding models\n",
-                "\n",
-                "BAAI released BGE-M3 on January 30th, a new member of the BGE model series.\n",
-                "\n",
-                "> M3 stands for Multi-linguality (100+ languages), Multi-granularities (input length up to 8192), Multi-Functionality (unification of dense, lexical, multi-vec (colbert) retrieval).\n",
-                "\n",
-                "This notebook demonstrates how to use the [BGE-M3](https://github.com/FlagOpen/FlagEmbedding/blob/master/research/BGE_M3/BGE_M3.pdf) embeddings and\n",
-                "represent all three embedding representations in Vespa! Vespa is the only scalable serving engine that can handle all M3 representations.\n",
-                "\n",
-                "This code is inspired by the README from the model hub [BAAI/bge-m3](https://huggingface.co/BAAI/bge-m3).\n",
-                "\n",
-                "[![Open In Colab](https://colab.research.google.com/assets/colab-badge.svg)](https://colab.research.google.com/github/vespa-engine/pyvespa/blob/master/docs/sphinx/source/examples/mother-of-all-embedding-models-cloud.ipynb)\n",
-                "\n",
-                "Let's get started! First, install dependencies:\n"
-            ]
-        },
-        {
-            "cell_type": "code",
-            "execution_count": null,
-            "id": "4ffa3cbe",
-            "metadata": {},
-            "outputs": [],
-            "source": [
-                "!pip3 install -U pyvespa FlagEmbedding vespacli"
-            ]
-        },
-        {
-            "cell_type": "markdown",
-            "id": "33c8d886",
-            "metadata": {},
-            "source": [
-                "### Explore the multiple representations of M3\n",
-                "\n",
-                "When encoding text, we can ask for the representations we want\n",
-                "\n",
-                "- Sparse vectors with weights for the token IDs (from the multilingual tokenization process)\n",
-                "- Dense (DPR) regular text embeddings\n",
-                "- Multi-Dense (ColBERT) - contextualized multi-token vectors\n",
-                "\n",
-                "Let us dive into it - To use this model on the CPU we set `use_fp16` to False, for GPU inference, it is recommended to use `use_fp16=True` for accelerated inference.\n"
-            ]
-        },
-        {
-            "cell_type": "code",
-            "execution_count": null,
-            "id": "4776f0c7",
-            "metadata": {},
-            "outputs": [],
-            "source": [
-                "from FlagEmbedding import BGEM3FlagModel\n",
-                "\n",
-                "model = BGEM3FlagModel(\"BAAI/bge-m3\", use_fp16=False)"
-            ]
-        },
-        {
-            "cell_type": "markdown",
-            "id": "6f97c414",
-            "metadata": {},
-            "source": [
-                "## A demo passage\n",
-                "\n",
-                "Let us encode a simple passage\n"
-            ]
-        },
-        {
-            "cell_type": "code",
-            "execution_count": 3,
-            "id": "06045105",
-            "metadata": {},
-            "outputs": [],
-            "source": [
-                "passage = [\n",
-                "    \"BGE M3 is an embedding model supporting dense retrieval, lexical matching and multi-vector interaction.\"\n",
-                "]"
-            ]
-        },
-        {
-            "cell_type": "code",
-            "execution_count": null,
-            "id": "cdc307bc",
-            "metadata": {},
-            "outputs": [],
-            "source": [
-                "passage_embeddings = model.encode(\n",
-                "    passage, return_dense=True, return_sparse=True, return_colbert_vecs=True\n",
-                ")"
-            ]
-        },
-        {
-            "cell_type": "code",
-            "execution_count": 5,
-            "id": "e5aae8ce",
-            "metadata": {},
-            "outputs": [
-                {
-                    "data": {
-                        "text/plain": [
-                            "dict_keys(['dense_vecs', 'lexical_weights', 'colbert_vecs'])"
-                        ]
-                    },
-                    "execution_count": 5,
-                    "metadata": {},
-                    "output_type": "execute_result"
-                }
-            ],
-            "source": [
-                "passage_embeddings.keys()"
-            ]
-        },
-        {
-            "cell_type": "markdown",
-            "id": "da356d25",
-            "metadata": {},
-            "source": [
-                "## Defining the Vespa application\n",
-                "\n",
-                "[PyVespa](https://pyvespa.readthedocs.io/en/latest/) helps us build the [Vespa application package](https://docs.vespa.ai/en/application-packages.html).\n",
-                "A Vespa application package consists of configuration files, schemas, models, and code (plugins).\n",
-                "\n",
-                "First, we define a [Vespa schema](https://docs.vespa.ai/en/schemas.html) with the fields we want to store and their type. We\n",
-                "use Vespa [tensors](https://docs.vespa.ai/en/tensor-user-guide.html) to represent the three different M3 representations.\n",
-                "\n",
-                "- We use a mapped tensor denoted by `t{}` to represent the sparse lexical representation\n",
-                "- We use an indexed tensor denoted by `x[1024]` to represent the dense single vector representation of 1024 dimensions\n",
-                "- For the colbert_rep (multi-vector), we use a mixed tensor that combines a mapped and an indexed dimension. This mixed tensor allows us to represent variable lengths.\n",
-                "\n",
-                "We use `bfloat16` tensor cell type, saving 50% storage compared to `float`.\n"
-            ]
-        },
-        {
-            "cell_type": "code",
-            "execution_count": 6,
-            "id": "0dca2378",
-            "metadata": {},
-            "outputs": [],
-            "source": [
-                "from vespa.package import Schema, Document, Field, FieldSet\n",
-                "\n",
-                "m_schema = Schema(\n",
-                "    name=\"m\",\n",
-                "    document=Document(\n",
-                "        fields=[\n",
-                "            Field(name=\"id\", type=\"string\", indexing=[\"summary\"]),\n",
-                "            Field(\n",
-                "                name=\"text\",\n",
-                "                type=\"string\",\n",
-                "                indexing=[\"summary\", \"index\"],\n",
-                "                index=\"enable-bm25\",\n",
-                "            ),\n",
-                "            Field(\n",
-                "                name=\"lexical_rep\",\n",
-                "                type=\"tensor<bfloat16>(t{})\",\n",
-                "                indexing=[\"summary\", \"attribute\"],\n",
-                "            ),\n",
-                "            Field(\n",
-                "                name=\"dense_rep\",\n",
-                "                type=\"tensor<bfloat16>(x[1024])\",\n",
-                "                indexing=[\"summary\", \"attribute\"],\n",
-                "                attribute=[\"distance-metric: angular\"],\n",
-                "            ),\n",
-                "            Field(\n",
-                "                name=\"colbert_rep\",\n",
-                "                type=\"tensor<bfloat16>(t{}, x[1024])\",\n",
-                "                indexing=[\"summary\", \"attribute\"],\n",
-                "            ),\n",
-                "        ],\n",
-                "    ),\n",
-                "    fieldsets=[FieldSet(name=\"default\", fields=[\"text\"])],\n",
-                ")"
-            ]
-        },
-        {
-            "cell_type": "markdown",
-            "id": "2834fe25",
-            "metadata": {},
-            "source": [
-                "The above defines our `m` schema with the original text and the three different representations\n"
-            ]
-        },
-        {
-            "cell_type": "code",
-            "execution_count": 7,
-            "id": "66c5da1d",
-            "metadata": {},
-            "outputs": [],
-            "source": [
-                "from vespa.package import ApplicationPackage\n",
-                "\n",
-                "vespa_app_name = \"m\"\n",
-                "vespa_application_package = ApplicationPackage(name=vespa_app_name, schema=[m_schema])"
-            ]
-        },
-        {
-            "cell_type": "markdown",
-            "id": "7fe3d7bd",
-            "metadata": {},
-            "source": [
-                "In the last step, we configure [ranking](https://docs.vespa.ai/en/ranking.html) by adding `rank-profile`'s to the schema.\n",
-                "\n",
-                "We define three functions that implement the three different scoring functions for the different representations\n",
-                "\n",
-                "- dense (dense cosine similarity)\n",
-                "- sparse (sparse dot product)\n",
-                "- max_sim (The colbert max sim operation)\n",
-                "\n",
-                "Then, we combine these three scoring functions using a linear combination with weights, as suggested\n",
-                "by the authors [here](https://github.com/FlagOpen/FlagEmbedding/blob/master/research/BGE_M3/BGE_M3.pdf#compute-score-for-text-pairs).\n"
-            ]
-        },
-        {
-            "cell_type": "code",
-            "execution_count": 8,
-            "id": "a8ce5624",
-            "metadata": {},
-            "outputs": [],
-            "source": [
-                "from vespa.package import RankProfile, Function, FirstPhaseRanking\n",
-                "\n",
-                "\n",
-                "semantic = RankProfile(\n",
-                "    name=\"m3hybrid\",\n",
-                "    inputs=[\n",
-                "        (\"query(q_dense)\", \"tensor<bfloat16>(x[1024])\"),\n",
-                "        (\"query(q_lexical)\", \"tensor<bfloat16>(t{})\"),\n",
-                "        (\"query(q_colbert)\", \"tensor<bfloat16>(qt{}, x[1024])\"),\n",
-                "        (\"query(q_len_colbert)\", \"float\"),\n",
-                "    ],\n",
-                "    functions=[\n",
-                "        Function(\n",
-                "            name=\"dense\",\n",
-                "            expression=\"cosine_similarity(query(q_dense), attribute(dense_rep),x)\",\n",
-                "        ),\n",
-                "        Function(\n",
-                "            name=\"lexical\", expression=\"sum(query(q_lexical) * attribute(lexical_rep))\"\n",
-                "        ),\n",
-                "        Function(\n",
-                "            name=\"max_sim\",\n",
-                "            expression=\"sum(reduce(sum(query(q_colbert) * attribute(colbert_rep) , x),max, t),qt)/query(q_len_colbert)\",\n",
-                "        ),\n",
-                "    ],\n",
-                "    first_phase=FirstPhaseRanking(\n",
-                "        expression=\"0.4*dense + 0.2*lexical +  0.4*max_sim\", rank_score_drop_limit=0.0\n",
-                "    ),\n",
-                "    match_features=[\"dense\", \"lexical\", \"max_sim\", \"bm25(text)\"],\n",
-                ")\n",
-                "m_schema.add_rank_profile(semantic)"
-            ]
-        },
-        {
-            "cell_type": "markdown",
-            "id": "ce78268c",
-            "metadata": {},
-            "source": [
-                "The `m3hybrid` rank-profile above defines the query input embedding type and a similarities function that\n",
-                "uses a Vespa [tensor compute function](https://docs.vespa.ai/en/reference/ranking-expressions.html#tensor-functions) that calculates\n",
-                "the M3 similarities for dense, lexical, and the max_sim for the colbert representations.\n",
-                "\n",
-                "The profile only defines a single ranking phase, using a linear combination of multiple features using the suggested weighting.\n",
-                "\n",
-                "Using [match-features](https://docs.vespa.ai/en/reference/schema-reference.html#match-features), Vespa\n",
-                "returns selected features along with the hit in the SERP (result page). We also include BM25. We can view BM25 as the fourth dimension.\n",
-                "Especially for long-context retrieval, it can be helpful compared to the neural representations.\n"
-            ]
-        },
-        {
-            "cell_type": "markdown",
-            "id": "846545f9",
-            "metadata": {},
-            "source": [
-                "## Deploy the application to Vespa Cloud\n",
-                "\n",
-                "With the configured application, we can deploy it to [Vespa Cloud](https://cloud.vespa.ai/en/).\n",
-                "\n",
-                "To deploy the application to Vespa Cloud we need to create a tenant in the Vespa Cloud:\n",
-                "\n",
-                "Create a tenant at [console.vespa-cloud.com](https://console.vespa-cloud.com/) (unless you already have one).\n",
-                "This step requires a Google or GitHub account, and will start your [free trial](https://cloud.vespa.ai/en/free-trial).\n",
-                "\n",
-                "Make note of the tenant name, it is used in the next steps.\n",
-                "\n",
-                "> Note: Deployments to dev and perf expire after 7 days of inactivity, i.e., 7 days after running deploy. This applies to all plans, not only the Free Trial. Use the Vespa Console to extend the expiry period, or redeploy the application to add 7 more days.\n"
-            ]
-        },
-        {
-            "cell_type": "code",
-            "execution_count": 13,
-            "id": "b5fddf9f",
-            "metadata": {},
-            "outputs": [],
-            "source": [
-                "from vespa.deployment import VespaCloud\n",
-                "import os\n",
-                "\n",
-                "# Replace with your tenant name from the Vespa Cloud Console\n",
-                "tenant_name = \"vespa-team\"\n",
-                "\n",
-                "# Key is only used for CI/CD. Can be removed if logging in interactively\n",
-                "key = os.getenv(\"VESPA_TEAM_API_KEY\", None)\n",
-                "if key is not None:\n",
-                "    key = key.replace(r\"\\n\", \"\\n\")  # To parse key correctly\n",
-                "\n",
-                "vespa_cloud = VespaCloud(\n",
-                "    tenant=tenant_name,\n",
-                "    application=vespa_app_name,\n",
-                "    key_content=key,  # Key is only used for CI/CD. Can be removed if logging in interactively\n",
-                "    application_package=vespa_application_package,\n",
-                ")"
-            ]
-        },
-        {
-            "cell_type": "markdown",
-            "id": "fa9baa5a",
-            "metadata": {},
-            "source": [
-                "Now deploy the app to Vespa Cloud dev zone.\n",
-                "\n",
-                "The first deployment typically takes 2 minutes until the endpoint is up.\n"
-            ]
-        },
-        {
-            "cell_type": "code",
-            "execution_count": 14,
-            "id": "fe954dc4",
-            "metadata": {},
-            "outputs": [
-                {
-                    "name": "stdout",
-                    "output_type": "stream",
-                    "text": [
-                        "Deployment started in run 1 of dev-aws-us-east-1c for samples.m. This may take a few minutes the first time.\n",
-                        "INFO    [22:13:09]  Deploying platform version 8.299.14 and application dev build 1 for dev-aws-us-east-1c of default ...\n",
-                        "INFO    [22:13:10]  Using CA signed certificate version 0\n",
-                        "INFO    [22:13:10]  Using 1 nodes in container cluster 'm_container'\n",
-                        "INFO    [22:13:14]  Session 939 for tenant 'samples' prepared and activated.\n",
-                        "INFO    [22:13:17]  ######## Details for all nodes ########\n",
-                        "INFO    [22:13:31]  h88976d.dev.aws-us-east-1c.vespa-external.aws.oath.cloud: expected to be UP\n",
-                        "INFO    [22:13:31]  --- platform vespa/cloud-tenant-rhel8:8.299.14 <-- :\n",
-                        "INFO    [22:13:31]  --- container-clustercontroller on port 19050 has not started \n",
-                        "INFO    [22:13:31]  --- metricsproxy-container on port 19092 has not started \n",
-                        "INFO    [22:13:31]  h89388b.dev.aws-us-east-1c.vespa-external.aws.oath.cloud: expected to be UP\n",
-                        "INFO    [22:13:31]  --- platform vespa/cloud-tenant-rhel8:8.299.14 <-- :\n",
-                        "INFO    [22:13:31]  --- storagenode on port 19102 has not started \n",
-                        "INFO    [22:13:31]  --- searchnode on port 19107 has not started \n",
-                        "INFO    [22:13:31]  --- distributor on port 19111 has not started \n",
-                        "INFO    [22:13:31]  --- metricsproxy-container on port 19092 has not started \n",
-                        "INFO    [22:13:31]  h90001a.dev.aws-us-east-1c.vespa-external.aws.oath.cloud: expected to be UP\n",
-                        "INFO    [22:13:31]  --- platform vespa/cloud-tenant-rhel8:8.299.14 <-- :\n",
-                        "INFO    [22:13:31]  --- logserver-container on port 4080 has not started \n",
-                        "INFO    [22:13:31]  --- metricsproxy-container on port 19092 has not started \n",
-                        "INFO    [22:13:31]  h90550a.dev.aws-us-east-1c.vespa-external.aws.oath.cloud: expected to be UP\n",
-                        "INFO    [22:13:31]  --- platform vespa/cloud-tenant-rhel8:8.299.14 <-- :\n",
-                        "INFO    [22:13:31]  --- container on port 4080 has not started \n",
-                        "INFO    [22:13:31]  --- metricsproxy-container on port 19092 has not started \n",
-                        "INFO    [22:14:31]  Found endpoints:\n",
-                        "INFO    [22:14:31]  - dev.aws-us-east-1c\n",
-                        "INFO    [22:14:31]   |-- https://d29bf3e7.f064e220.z.vespa-app.cloud/ (cluster 'm_container')\n",
-                        "INFO    [22:14:32]  Installation succeeded!\n",
-                        "Using mTLS (key,cert) Authentication against endpoint https://d29bf3e7.f064e220.z.vespa-app.cloud//ApplicationStatus\n",
-                        "Application is up!\n",
-                        "Finished deployment.\n"
-                    ]
-                }
-            ],
-            "source": [
-                "from vespa.application import Vespa\n",
-                "\n",
-                "app: Vespa = vespa_cloud.deploy()"
-            ]
-        },
-        {
-            "cell_type": "markdown",
-            "id": "b7d54bd1",
-            "metadata": {},
-            "source": [
-                "## Feed the M3 representations\n",
-                "\n",
-                "We convert the three different representations to Vespa feed format\n"
-            ]
-        },
-        {
-            "cell_type": "code",
-            "execution_count": 15,
-            "id": "1674c66e",
-            "metadata": {},
-            "outputs": [],
-            "source": [
-                "vespa_fields = {\n",
-                "    \"text\": passage[0],\n",
-                "    \"lexical_rep\": {\n",
-                "        key: float(value)\n",
-                "        for key, value in passage_embeddings[\"lexical_weights\"][0].items()\n",
-                "    },\n",
-                "    \"dense_rep\": passage_embeddings[\"dense_vecs\"][0].tolist(),\n",
-                "    \"colbert_rep\": {\n",
-                "        index: passage_embeddings[\"colbert_vecs\"][0][index].tolist()\n",
-                "        for index in range(passage_embeddings[\"colbert_vecs\"][0].shape[0])\n",
-                "    },\n",
-                "}"
-            ]
-        },
-        {
-            "cell_type": "code",
-            "execution_count": 17,
-            "id": "e0d36138",
-            "metadata": {},
-            "outputs": [],
-            "source": [
-                "from vespa.io import VespaResponse\n",
-                "\n",
-                "response: VespaResponse = app.feed_data_point(\n",
-                "    schema=\"m\", data_id=0, fields=vespa_fields\n",
-                ")\n",
-                "assert response.is_successful()"
-            ]
-        },
-        {
-            "cell_type": "markdown",
-            "id": "20b007ec",
-            "metadata": {},
-            "source": [
-                "### Querying data\n",
-                "\n",
-                "Now, we can also query our data.\n",
-                "\n",
-                "Read more about querying Vespa in:\n",
-                "\n",
-                "- [Vespa Query API](https://docs.vespa.ai/en/query-api.html)\n",
-                "- [Vespa Query API reference](https://docs.vespa.ai/en/reference/query-api-reference.html)\n",
-                "- [Vespa Query Language API (YQL)](https://docs.vespa.ai/en/query-language.html)\n"
-            ]
-        },
-        {
-            "cell_type": "code",
-            "execution_count": null,
-            "id": "810b99d9",
-            "metadata": {},
-            "outputs": [],
-            "source": [
-                "query = [\"What is BGE M3?\"]\n",
-                "query_embeddings = model.encode(\n",
-                "    query, return_dense=True, return_sparse=True, return_colbert_vecs=True\n",
-                ")"
-            ]
-        },
-        {
-            "cell_type": "markdown",
-            "id": "3533ecc3",
-            "metadata": {},
-            "source": [
-                "The M3 colbert scoring function needs the query length to normalize the score to the range 0 to 1. This helps when combining\n",
-                "the score with the other scoring functions.\n"
-            ]
-        },
-        {
-            "cell_type": "code",
-            "execution_count": 19,
-            "id": "4d1c75ff",
-            "metadata": {},
-            "outputs": [],
-            "source": [
-                "query_length = query_embeddings[\"colbert_vecs\"][0].shape[0]"
-            ]
-        },
-        {
-            "cell_type": "code",
-            "execution_count": 20,
-            "id": "4dc09c4f",
-            "metadata": {},
-            "outputs": [],
-            "source": [
-                "query_fields = {\n",
-                "    \"input.query(q_lexical)\": {\n",
-                "        key: float(value)\n",
-                "        for key, value in query_embeddings[\"lexical_weights\"][0].items()\n",
-                "    },\n",
-                "    \"input.query(q_dense)\": query_embeddings[\"dense_vecs\"][0].tolist(),\n",
-                "    \"input.query(q_colbert)\": str(\n",
-                "        {\n",
-                "            index: query_embeddings[\"colbert_vecs\"][0][index].tolist()\n",
-                "            for index in range(query_embeddings[\"colbert_vecs\"][0].shape[0])\n",
-                "        }\n",
-                "    ),\n",
-                "    \"input.query(q_len_colbert)\": query_length,\n",
-                "}"
-            ]
-        },
-        {
-            "cell_type": "code",
-            "execution_count": 21,
-            "id": "b9349fb4",
-            "metadata": {},
-            "outputs": [
-                {
-                    "name": "stdout",
-                    "output_type": "stream",
-                    "text": [
-                        "{\n",
-                        "  \"id\": \"index:m_content/0/cfcd2084234135f700f08abf\",\n",
-                        "  \"relevance\": 0.5993361056332731,\n",
-                        "  \"source\": \"m_content\",\n",
-                        "  \"fields\": {\n",
-                        "    \"matchfeatures\": {\n",
-                        "      \"bm25(text)\": 0.8630462173553426,\n",
-                        "      \"dense\": 0.6258970723760484,\n",
-                        "      \"lexical\": 0.1941967010498047,\n",
-                        "      \"max_sim\": 0.7753448411822319\n",
-                        "    },\n",
-                        "    \"text\": \"BGE M3 is an embedding model supporting dense retrieval, lexical matching and multi-vector interaction.\"\n",
-                        "  }\n",
-                        "}\n"
-                    ]
-                }
-            ],
-            "source": [
-                "from vespa.io import VespaQueryResponse\n",
-                "import json\n",
-                "\n",
-                "response: VespaQueryResponse = app.query(\n",
-                "    yql=\"select id, text from m where userQuery() or ({targetHits:10}nearestNeighbor(dense_rep,q_dense))\",\n",
-                "    ranking=\"m3hybrid\",\n",
-                "    query=query[0],\n",
-                "    body={**query_fields},\n",
-                ")\n",
-                "assert response.is_successful()\n",
-                "print(json.dumps(response.hits[0], indent=2))"
-            ]
-        },
-        {
-            "cell_type": "markdown",
-            "id": "4d3ca1da",
-            "metadata": {},
-            "source": [
-                "Notice the `matchfeatures` that returns the configured match-features from the rank-profile. We can\n",
-                "use these to compare the torch model scoring with the computations specified in Vespa.\n",
-                "\n",
-                "Now, we can compare the Vespa computed scores with the model torch code and they line up perfectly\n"
-            ]
-        },
-        {
-            "cell_type": "code",
-            "execution_count": 22,
-            "id": "06f7b1c7",
-            "metadata": {},
-            "outputs": [
-                {
-                    "data": {
-                        "text/plain": [
-                            "0.19554455392062664"
-                        ]
-                    },
-                    "execution_count": 22,
-                    "metadata": {},
-                    "output_type": "execute_result"
-                }
-            ],
-            "source": [
-                "model.compute_lexical_matching_score(\n",
-                "    passage_embeddings[\"lexical_weights\"][0], query_embeddings[\"lexical_weights\"][0]\n",
-                ")"
-            ]
-        },
-        {
-            "cell_type": "code",
-            "execution_count": 23,
-            "id": "c9af5c2f",
-            "metadata": {},
-            "outputs": [
-                {
-                    "data": {
-                        "text/plain": [
-                            "0.6259037"
-                        ]
-                    },
-                    "execution_count": 23,
-                    "metadata": {},
-                    "output_type": "execute_result"
-                }
-            ],
-            "source": [
-                "query_embeddings[\"dense_vecs\"][0] @ passage_embeddings[\"dense_vecs\"][0].T"
-            ]
-        },
-        {
-            "cell_type": "code",
-            "execution_count": 24,
-            "id": "1bcf591c",
-            "metadata": {},
-            "outputs": [
-                {
-                    "data": {
-                        "text/plain": [
-                            "tensor(0.7797)"
-                        ]
-                    },
-                    "execution_count": 24,
-                    "metadata": {},
-                    "output_type": "execute_result"
-                }
-            ],
-            "source": [
-                "model.colbert_score(\n",
-                "    query_embeddings[\"colbert_vecs\"][0], passage_embeddings[\"colbert_vecs\"][0]\n",
-                ")"
-            ]
-        },
-        {
-            "cell_type": "markdown",
-            "id": "341dd861",
-            "metadata": {},
-            "source": [
-                "### That is it!\n",
-                "\n",
-                "That is how easy it is to represent the brand new M3 FlagEmbedding representations in Vespa! Read more in the\n",
-                "[M3 technical report](https://github.com/FlagOpen/FlagEmbedding/blob/master/research/BGE_M3/BGE_M3.pdf).\n",
-                "\n",
-                "We can go ahead and delete the Vespa cloud instance we deployed by:\n"
-            ]
-        },
-        {
-            "cell_type": "code",
-            "execution_count": null,
-            "id": "af4b9ead",
-            "metadata": {},
-            "outputs": [],
-            "source": [
-                "vespa_cloud.delete()"
-            ]
-        }
-    ],
-    "metadata": {
-        "kernelspec": {
-            "display_name": "Python 3 (ipykernel)",
-            "language": "python",
-            "name": "python3"
-        },
-        "language_info": {
-            "codemirror_mode": {
-                "name": "ipython",
-                "version": 3
-            },
-            "file_extension": ".py",
-            "mimetype": "text/x-python",
-            "name": "python",
-            "nbconvert_exporter": "python",
-            "pygments_lexer": "ipython3",
-            "version": "3.11.5"
-        },
-        "vscode": {
-            "interpreter": {
-                "hash": "b0fa6594d8f4cbf19f97940f81e996739fb7646882a419484c72d19e05852a7e"
-            }
-        }
-    },
-    "nbformat": 4,
-    "nbformat_minor": 5
-=======
  "cells": [
   {
    "cell_type": "markdown",
@@ -1335,5 +666,4 @@
  },
  "nbformat": 4,
  "nbformat_minor": 5
->>>>>>> b9def47c
 }